--- conflicted
+++ resolved
@@ -119,16 +119,13 @@
     AUTO_DELETE_REQUEST_LOGS_DAYS: int = 30
     SAFETY_SETTINGS: List[Dict[str, str]] = DEFAULT_SAFETY_SETTINGS
 
-<<<<<<< HEAD
     # 用户友好错误处理配置
     USER_FRIENDLY_ERRORS_ENABLED: bool = True  # 是否启用用户友好错误消息
     INCLUDE_TECHNICAL_DETAILS: bool = False    # 是否在错误响应中包含技术细节
     DEBUG_MODE: bool = False                   # 调试模式，显示更详细的错误信息
-    
+
     # 自定义错误消息映射配置（通过环境变量配置）
     CUSTOM_ERROR_MAPPINGS: Dict[str, str] = {}  # 自定义错误消息映射，key为匹配的错误文本，value为替换的友好消息
-=======
->>>>>>> 0e8a943d
 
     def __init__(self, **kwargs):
         super().__init__(**kwargs)
