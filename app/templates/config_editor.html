--- conflicted
+++ resolved
@@ -1,941 +1,941 @@
 {% extends "base.html" %} {% block title %}配置编辑器 - Gemini Balance{%
-  endblock %} {% block head_extra_styles %}
-  <style>
-    /* config_editor.html specific styles */
-    /* Animations (already in base.html, but keep fade-in class usage) */
-    .fade-in {
-      animation: fadeIn 0.3s ease forwards;
-    }
-    /* Modal specific styles (already in base.html) */
-    .array-container {
-      max-height: 300px;
-      overflow-y: auto;
-      padding: 1rem; /* p-4 consistency */
-      margin-bottom: 0.5rem; /* mb-2 consistency */
-      background-color: rgba(255, 255, 255, 0.95) !important; /* light theme */
-      border: 1px solid rgba(0, 0, 0, 0.12) !important; /* light gray border */
-      color: #374151 !important; /* gray-700 for light theme */
-      border-radius: 0.5rem; /* rounded-lg consistency */
-    }
-    #API_KEYS_container {
-      /* Keep specific ID styling if needed */
-      max-height: 300px;
-      overflow-y: auto;
-    }
-    .config-section {
-      display: none;
-      /* theming: new background and border for sections */
+endblock %} {% block head_extra_styles %}
+<style>
+  /* config_editor.html specific styles */
+  /* Animations (already in base.html, but keep fade-in class usage) */
+  .fade-in {
+    animation: fadeIn 0.3s ease forwards;
+  }
+  /* Modal specific styles (already in base.html) */
+  .array-container {
+    max-height: 300px;
+    overflow-y: auto;
+    padding: 1rem; /* p-4 consistency */
+    margin-bottom: 0.5rem; /* mb-2 consistency */
+    background-color: rgba(255, 255, 255, 0.95) !important; /* light theme */
+    border: 1px solid rgba(0, 0, 0, 0.12) !important; /* light gray border */
+    color: #374151 !important; /* gray-700 for light theme */
+    border-radius: 0.5rem; /* rounded-lg consistency */
+  }
+  #API_KEYS_container {
+    /* Keep specific ID styling if needed */
+    max-height: 300px;
+    overflow-y: auto;
+  }
+  .config-section {
+    display: none;
+    /* theming: new background and border for sections */
+    background-color: rgba(255, 255, 255, 0.95);
+    backdrop-filter: blur(5px);
+    -webkit-backdrop-filter: blur(5px);
+    border: 1px solid rgba(0, 0, 0, 0.08);
+    border-radius: 0.75rem; /* rounded-xl */
+    padding: 1.5rem; /* p-6 */
+    margin-bottom: 1.5rem; /* mb-6 */
+    box-shadow: 0 4px 6px -1px rgba(0, 0, 0, 0.1),
+      0 2px 4px -1px rgba(0, 0, 0, 0.06); /* shadow-lg */
+  }
+  .config-section.active {
+    display: block;
+    animation: fadeIn 0.3s ease forwards; /* Use base animation */
+  }
+  .provider-config {
+    display: none;
+  }
+  .provider-config.active {
+    display: block;
+  }
+  /* Tailwind Toggle Switch Helper CSS */
+  .toggle-checkbox:checked {
+    @apply: right-0 border-blue-600; /* theming: changed to blue for light theme */
+    right: 0;
+    border-color: #2563eb; /* theming: blue-600 */
+  }
+  .toggle-checkbox:checked + .toggle-label {
+    @apply: bg-blue-600; /* theming: changed to blue for light theme */
+    background-color: #2563eb; /* theming: blue-600 */
+  }
+  .toggle-label {
+    /* theming: style for unchecked state */
+    background-color: rgba(156, 163, 175, 0.3); /* gray-400 */
+  }
+  /* 统一通知样式为黑色半透明，确保与 keys_status 一致 */
+  .notification {
+    background: rgba(0, 0, 0, 0.8) !important;
+    color: #fff !important;
+  }
+
+  /* Theming for input fields - 修复边框重影问题 */
+  .form-input-themed {
+    background-color: rgba(255, 255, 255, 0.95) !important;
+    border: 1px solid rgba(0, 0, 0, 0.12) !important; /* 为独立输入框提供边框 */
+    color: #374151 !important; /* gray-700 */
+    outline: none !important; /* 移除默认outline */
+    box-shadow: none !important; /* 移除默认box-shadow */
+    transition: border-color 0.15s ease-in-out !important;
+  }
+  .form-input-themed::placeholder {
+    color: #9ca3af !important; /* gray-400 */
+  }
+  .form-input-themed:focus {
+    border-color: #3b82f6 !important; /* focus时改变边框颜色 */
+    box-shadow: none !important; /* 移除focus阴影，只保留边框变化 */
+    outline: none !important; /* 确保没有outline */
+  }
+
+  /* 对于在包装器内的输入框，移除边框 */
+  .flex.items-center .form-input-themed,
+  .array-container .form-input-themed {
+    border: none !important; /* 在包装器内的输入框移除边框 */
+  }
+
+  .flex.items-center .form-input-themed:focus,
+  .array-container .form-input-themed:focus {
+    border: none !important; /* 确保focus时也没有边框 */
+  }
+
+  /* Theming for select fields - 改进下拉框样式 */
+  .form-select-themed {
+    background-color: rgba(
+      255,
+      255,
+      255,
+      0.95
+    ) !important; /* 白色背景 */
+    border: 1px solid rgba(0, 0, 0, 0.12) !important; /* 灰色边框 */
+    color: #374151 !important; /* gray-700 文字颜色 */
+    background-image: url("data:image/svg+xml,%3csvg xmlns='http://www.w3.org/2000/svg' fill='none' viewBox='0 0 20 20'%3e%3cpath stroke='%236b7280' stroke-linecap='round' stroke-linejoin='round' stroke-width='2' d='M6 8l4 4 4-4'/%3e%3c/svg%3e") !important; /* 灰色箭头 */
+    appearance: none !important;
+    padding: 0.6rem 2.5rem 0.6rem 0.8rem !important; /* 调整内边距 */
+    background-repeat: no-repeat !important;
+    background-position: right 0.6rem center !important;
+    background-size: 1.5em 1.5em !important;
+    border-radius: 0.5rem !important; /* 圆角 */
+    font-weight: 500 !important; /* 半粗体 */
+    height: auto !important; /* 自动高度 */
+    box-shadow: none !important; /* 移除阴影 */
+    cursor: pointer !important;
+  }
+
+  .form-select-themed:focus {
+    border-color: #3b82f6 !important; /* blue-500 */
+    box-shadow: none !important; /* 移除focus阴影 */
+    outline: none !important;
+  }
+
+  .form-select-themed option {
+    background-color: rgba(255, 255, 255, 0.98) !important; /* white background */
+    color: #374151 !important; /* gray-700 */
+    padding: 8px !important;
+  }
+
+  /* 日志级别样式 - 浅色主题统一设计 */
+  #LOG_LEVEL {
+    font-weight: 600 !important;
+  }
+
+  /* 统一的日志级别选项样式 - 使用浅色主题 */
+  #LOG_LEVEL option[value="DEBUG"] {
+    background-color: rgba(255, 255, 255, 0.98) !important; /* 白色背景 */
+    color: #374151 !important; /* gray-700 深灰色文字 */
+  }
+
+  #LOG_LEVEL option[value="INFO"] {
+    background-color: rgba(249, 250, 251, 0.98) !important; /* gray-50 浅灰背景 */
+    color: #374151 !important; /* gray-700 深灰色文字 */
+  }
+
+  #LOG_LEVEL option[value="WARNING"] {
+    background-color: rgba(243, 244, 246, 0.98) !important; /* gray-100 稍深灰背景 */
+    color: #374151 !important; /* gray-700 深灰色文字 */
+  }
+
+  #LOG_LEVEL option[value="ERROR"] {
+    background-color: rgba(229, 231, 235, 0.98) !important; /* gray-200 中灰背景 */
+    color: #374151 !important; /* gray-700 深灰色文字 */
+  }
+
+  #LOG_LEVEL option[value="CRITICAL"] {
+    background-color: rgba(209, 213, 219, 0.98) !important; /* gray-300 深灰背景 */
+    color: #374151 !important; /* gray-700 深灰色文字 */
+  }
+
+  /* 思考模型预算映射样式 */
+  .map-item {
+    background-color: rgba(60, 40, 130, 0.2) !important;
+    border-radius: 0.5rem !important;
+    padding: 0.5rem !important;
+    border: 1px solid rgba(167, 139, 250, 0.3) !important;
+    transition: all 0.2s ease-in-out !important;
+  }
+
+  .map-item:hover {
+    background-color: rgba(60, 40, 130, 0.3) !important;
+    border-color: rgba(167, 139, 250, 0.5) !important;
+  }
+
+  .map-key-input {
+    background-color: rgba(255, 255, 255, 0.95) !important;
+    border: 1px solid rgba(0, 0, 0, 0.12) !important;
+    color: #374151 !important; /* gray-700 */
+    font-weight: 500 !important;
+    border-radius: 0.375rem !important;
+  }
+
+  .map-value-input {
+    background-color: rgba(255, 255, 255, 0.95) !important;
+    border: 1px solid rgba(0, 0, 0, 0.12) !important;
+    color: #374151 !important; /* gray-700 */
+    font-weight: 600 !important;
+    border-radius: 0.375rem !important;
+    box-shadow: none !important;
+    transition: all 0.2s !important;
+  }
+
+  .map-value-input:focus {
+    background-color: rgba(255, 255, 255, 1) !important;
+    border-color: #3b82f6 !important; /* blue-500 */
+    box-shadow: none !important; /* 移除focus阴影 */
+    outline: none !important;
+  }
+
+  /* 警告文字样式 */
+  .warning-text {
+    color: #f87171 !important; /* red-400 */
+    font-weight: 600 !important;
+    background-color: rgba(248, 113, 113, 0.15) !important;
+    padding: 0.5rem 0.75rem !important;
+    border-radius: 0.375rem !important;
+    border-left: 3px solid #ef4444 !important; /* red-500 */
+    display: flex !important;
+    align-items: center !important;
+    margin-top: 0.5rem !important;
+    box-shadow: 0 1px 2px rgba(0, 0, 0, 0.1) !important;
+  }
+
+  .warning-text i {
+    margin-right: 0.5rem !important;
+    color: #ef4444 !important; /* red-500 */
+  }
+
+  /* 令牌生成按钮样式 */
+  .generate-btn {
+    background-color: rgba(59, 130, 246, 0.1) !important; /* blue-500 light */
+    color: #3b82f6 !important; /* blue-500 */
+    border: 1px solid rgba(59, 130, 246, 0.3) !important;
+    border-left: none !important;
+    transition: all 0.2s ease !important;
+  }
+
+  .generate-btn:hover {
+    background-color: rgba(59, 130, 246, 0.2) !important; /* blue-500 more opaque */
+    color: #1d4ed8 !important; /* blue-700 */
+    box-shadow: 0 0 8px rgba(59, 130, 246, 0.3) !important;
+  }
+
+  .generate-btn:focus {
+    outline: none !important;
+    box-shadow: 0 0 0 2px rgba(59, 130, 246, 0.5) !important;
+  }
+
+  /* 导航链接悬停样式 - 优化以避免遮挡内容 */
+  .nav-link {
+    transition: all 0.2s ease-in-out;
+    position: relative;
+    z-index: 1; /* 确保不会遮挡重要内容 */
+  }
+
+  .nav-link:hover {
+    background-color: rgba(59, 130, 246, 0.1) !important; /* blue-500 light */
+    transform: scale(1.02); /* 使用缩放代替向上移动 */
+    box-shadow: 0 6px 12px rgba(0, 0, 0, 0.15); /* 增强阴影效果 */
+  }
+
+  /* 导航按钮容器样式 - 为悬停效果预留空间 */
+  .nav-buttons-container {
+    padding-top: 0.5rem; /* 为悬停效果预留上方空间 */
+    padding-bottom: 0.75rem; /* 为悬停效果预留下方空间 */
+  }
+
+  /* 主导航按钮的优化悬停效果 */
+  .main-nav-btn:hover {
+    transform: scale(1.02) !important; /* 使用缩放代替向上移动 */
+    box-shadow: 0 8px 16px rgba(59, 130, 246, 0.3) !important; /* 蓝色阴影 */
+  }
+
+  /* 操作按钮的优化悬停效果 */
+  .action-btn {
+    position: relative;
+    z-index: 1;
+  }
+
+  .action-btn:hover {
+    transform: scale(1.02) !important; /* 使用缩放代替向上移动 */
+  }
+
+  .action-btn:hover#saveBtn {
+    box-shadow: 0 8px 20px rgba(59, 130, 246, 0.4) !important; /* 蓝色阴影 */
+  }
+
+  .action-btn:hover#resetBtn {
+    box-shadow: 0 8px 20px rgba(107, 114, 128, 0.4) !important; /* 灰色阴影 */
+  }
+
+  /* 刷新按钮样式 - 与监控面板页面保持一致 */
+  .bg-white.bg-opacity-20 {
+    background-color: rgba(255, 255, 255, 0.9) !important;
+    color: #3b82f6 !important; /* blue-500 - 与监控面板一致 */
+  }
+
+  .bg-white.bg-opacity-20:hover {
+    background-color: rgba(255, 255, 255, 1) !important;
+    color: #2563eb !important; /* blue-600 - 悬停时稍深 */
+  }
+
+  /* General label and small text theming for light theme */
+  label {
+    color: #374151 !important; /* Dark gray for labels in light theme */
+    font-weight: 600; /* semibold */
+  }
+  small {
+    color: #6b7280 !important; /* Medium gray for small text */
+  }
+
+  /* Override all violet/purple buttons to light blue */
+  .bg-violet-600, button.bg-violet-600 {
+    background-color: #3b82f6 !important; /* blue-500 - light blue */
+  }
+
+  .bg-violet-600:hover, button.bg-violet-600:hover,
+  .hover\\:bg-violet-700:hover {
+    background-color: #2563eb !important; /* blue-600 - darker light blue */
+  }
+
+  /* Override blue buttons to light blue */
+  .bg-blue-600, button.bg-blue-600 {
+    background-color: #3b82f6 !important; /* blue-500 - light blue */
+  }
+
+  .bg-blue-600:hover, button.bg-blue-600:hover,
+  .hover\\:bg-blue-700:hover {
+    background-color: #2563eb !important; /* blue-600 - darker light blue */
+  }
+
+  /* Override red buttons to bright light red */
+  .bg-red-600, button.bg-red-600,
+  .bg-red-700, button.bg-red-700,
+  .bg-red-800, button.bg-red-800 {
+    background-color: #f87171 !important; /* red-400 - bright light red */
+  }
+
+  .bg-red-600:hover, button.bg-red-600:hover,
+  .bg-red-700:hover, button.bg-red-700:hover,
+  .bg-red-800:hover, button.bg-red-800:hover,
+  .hover\\:bg-red-700:hover, .hover\\:bg-red-800:hover {
+    background-color: #ef4444 !important; /* red-500 - darker bright light red */
+  }
+
+  /* Update section headings */
+  .config-section h2 {
+    color: #1f2937 !important; /* gray-800 */
+    border-color: #d1d5db !important; /* gray-300 */
+  }
+
+  .config-section h2 i {
+    color: #3b82f6 !important; /* blue-500 */
+  }
+
+  /* Update tab button active state - 增强选中态样式，提高优先级 */
+  button.tab-btn.active {
+    background-color: #3b82f6 !important; /* blue-500 */
+    color: #ffffff !important; /* 确保白色文字 */
+    box-shadow: 0 4px 12px -2px rgba(59, 130, 246, 0.4), 0 2px 6px -1px rgba(59, 130, 246, 0.2) !important; /* 蓝色阴影 */
+    transform: translateY(-2px) !important; /* 更明显的上移效果 */
+    border: 2px solid #2563eb !important; /* blue-600 边框 */
+    font-weight: 600 !important; /* 加粗字体 */
+  }
+
+  /* Ensure inactive tabs have proper styling - 增强未选中态样式，提高优先级 */
+  button.tab-btn:not(.active) {
+    background-color: #f8fafc !important; /* slate-50 更浅的背景 */
+    color: #64748b !important; /* slate-500 更明显的灰色文字 */
+    border: 2px solid #e2e8f0 !important; /* slate-200 边框 */
+    box-shadow: 0 1px 3px 0 rgba(0, 0, 0, 0.1) !important; /* 轻微阴影 */
+    font-weight: 500 !important; /* 中等字体粗细 */
+  }
+
+  button.tab-btn:not(.active):hover {
+    background-color: #f1f5f9 !important; /* slate-100 */
+    color: #475569 !important; /* slate-600 更深的文字颜色 */
+    transform: translateY(-1px) !important;
+    border-color: #cbd5e1 !important; /* slate-300 */
+    box-shadow: 0 4px 6px -1px rgba(0, 0, 0, 0.1) !important;
+  }
+
+  /* Add transition for smooth state changes - 提高优先级 */
+  button.tab-btn {
+    transition: all 0.2s ease-in-out !important;
+    cursor: pointer !important;
+    /* 确保基础样式不被Tailwind覆盖 */
+    padding: 0.5rem 1.25rem !important; /* px-5 py-2 */
+    border-radius: 9999px !important; /* rounded-full */
+    font-size: 0.875rem !important; /* text-sm */
+    font-weight: 500 !important; /* font-medium */
+  }
+
+  /* 额外的高优先级规则确保样式生效 */
+  .flex.justify-center.mb-6.flex-wrap.gap-2 button.tab-btn.active {
+    background-color: #3b82f6 !important;
+    color: #ffffff !important;
+    border: 2px solid #2563eb !important;
+    box-shadow: 0 4px 12px -2px rgba(59, 130, 246, 0.4), 0 2px 6px -1px rgba(59, 130, 246, 0.2) !important;
+    transform: translateY(-2px) !important;
+    font-weight: 600 !important;
+  }
+
+  .flex.justify-center.mb-6.flex-wrap.gap-2 button.tab-btn:not(.active) {
+    background-color: #f8fafc !important;
+    color: #64748b !important;
+    border: 2px solid #e2e8f0 !important;
+    box-shadow: 0 1px 3px 0 rgba(0, 0, 0, 0.1) !important;
+    font-weight: 500 !important;
+    transform: none !important;
+  }
+
+  /* Fix all modal backgrounds - comprehensive override */
+  .modal .w-full[style*="background-color: rgba(70, 50, 150"],
+  .modal .w-full.max-w-lg[style*="background-color: rgba(70, 50, 150"],
+  .modal .w-full.max-w-md[style*="background-color: rgba(70, 50, 150"] {
+    background-color: rgba(255, 255, 255, 0.98) !important;
+    color: #374151 !important; /* gray-700 */
+    border-color: rgba(0, 0, 0, 0.08) !important;
+    box-shadow: 0 20px 25px -5px rgba(0, 0, 0, 0.1), 0 10px 10px -5px rgba(0, 0, 0, 0.04) !important;
+  }
+
+  /* Fix modal titles */
+  .modal h2.text-gray-800 {
+    color: #1f2937 !important; /* gray-800 */
+    font-weight: 600 !important;
+  }
+
+  /* Fix modal close buttons */
+  .modal .text-gray-300 {
+    color: #6b7280 !important; /* gray-500 */
+  }
+
+  .modal .text-gray-300:hover {
+    color: #374151 !important; /* gray-700 */
+  }
+
+  /* Fix modal body text */
+  .modal p, .modal label, .modal span {
+    color: #374151 !important; /* gray-700 */
+  }
+
+  /* Fix modal textarea and input styling */
+  .modal textarea, .modal input {
+    background-color: rgba(255, 255, 255, 0.95) !important;
+    color: #374151 !important; /* gray-700 */
+    border: 1px solid rgba(0, 0, 0, 0.12) !important;
+  }
+
+  .modal textarea:focus, .modal input:focus {
+    border-color: #3b82f6 !important; /* blue-500 */
+    box-shadow: 0 0 0 3px rgba(59, 130, 246, 0.1) !important;
+  }
+
+  /* Fix modal button styling */
+  .modal .bg-violet-600, .modal button.bg-violet-600 {
+    background-color: #3b82f6 !important; /* blue-500 - light blue */
+    color: #ffffff !important;
+    border: 1px solid #2563eb !important; /* blue-600 */
+  }
+
+  .modal .bg-violet-600:hover, .modal button.bg-violet-600:hover {
+    background-color: #2563eb !important; /* blue-600 - darker light blue */
+    transform: translateY(-1px) !important;
+    box-shadow: 0 4px 6px rgba(0, 0, 0, 0.1) !important;
+  }
+
+  /* Fix modal blue button styling */
+  .modal .bg-blue-500, .modal button.bg-blue-500,
+  .modal .bg-blue-600, .modal button.bg-blue-600,
+  .modal .bg-blue-700, .modal button.bg-blue-700 {
+    background-color: #3b82f6 !important; /* blue-500 - light blue */
+    color: #ffffff !important;
+    border: 1px solid #2563eb !important; /* blue-600 */
+  }
+
+  .modal .bg-blue-500:hover, .modal button.bg-blue-500:hover,
+  .modal .bg-blue-600:hover, .modal button.bg-blue-600:hover,
+  .modal .bg-blue-700:hover, .modal button.bg-blue-700:hover {
+    background-color: #2563eb !important; /* blue-600 - darker light blue */
+    transform: translateY(-1px) !important;
+    box-shadow: 0 4px 6px rgba(0, 0, 0, 0.1) !important;
+  }
+
+  /* Fix modal cancel/secondary buttons */
+  .modal .bg-gray-500, .modal button.bg-gray-500,
+  .modal .bg-gray-600, .modal button.bg-gray-600 {
+    background-color: #e5e7eb !important; /* gray-200 - light gray */
+    color: #374151 !important; /* gray-700 - dark text for contrast */
+    border: 1px solid #d1d5db !important; /* gray-300 */
+  }
+
+  .modal .bg-gray-500:hover, .modal button.bg-gray-500:hover,
+  .modal .bg-gray-600:hover, .modal button.bg-gray-600:hover {
+    background-color: #d1d5db !important; /* gray-300 - darker light gray */
+    color: #374151 !important; /* gray-700 - dark text for contrast */
+    transform: translateY(-1px) !important;
+    box-shadow: 0 4px 6px rgba(0, 0, 0, 0.1) !important;
+  }
+
+  /* Fix modal red/danger buttons */
+  .modal .bg-red-500, .modal button.bg-red-500,
+  .modal .bg-red-600, .modal button.bg-red-600,
+  .modal .bg-red-700, .modal button.bg-red-700 {
+    background-color: #f87171 !important; /* red-400 - bright light red */
+    color: #ffffff !important;
+    border: 1px solid #ef4444 !important; /* red-500 */
+  }
+
+  .modal .bg-red-500:hover, .modal button.bg-red-500:hover,
+  .modal .bg-red-600:hover, .modal button.bg-red-600:hover,
+  .modal .bg-red-700:hover, .modal button.bg-red-700:hover {
+    background-color: #ef4444 !important; /* red-500 - darker bright light red */
+    transform: translateY(-1px) !important;
+    box-shadow: 0 4px 6px rgba(0, 0, 0, 0.1) !important;
+  }
+
+  /* Fix all container backgrounds with purple */
+  [style*="background-color: rgba(255, 255, 255, 0.05)"],
+  [style*="background-color: rgba(80, 60, 160"],
+  [style*="background-color: rgba(70, 50, 150"],
+  [style*="background-color: rgba(60, 40, 130"],
+  [style*="background-color: rgba(120, 100, 200"] {
+    background-color: rgba(255, 255, 255, 0.95) !important;
+    border-color: rgba(0, 0, 0, 0.08) !important;
+    color: #374151 !important;
+  }
+
+  /* Fix map item styling */
+  .map-item {
+    background-color: rgba(249, 250, 251, 0.8) !important; /* gray-50 */
+    border: 1px solid rgba(0, 0, 0, 0.08) !important;
+    color: #374151 !important;
+  }
+
+  .map-item:hover {
+    background-color: rgba(243, 244, 246, 1) !important; /* gray-100 */
+    border-color: rgba(0, 0, 0, 0.12) !important;
+  }
+
+  /* Update model helper buttons */
+  .model-helper-trigger-btn {
+    color: #3b82f6 !important; /* blue-500 */
+    background-color: rgba(59, 130, 246, 0.1) !important;
+  }
+
+  .model-helper-trigger-btn:hover {
+    background-color: rgba(59, 130, 246, 0.2) !important;
+    color: #1d4ed8 !important; /* blue-700 */
+  }
+
+  /* Comprehensive button text color fixes */
+  .bg-blue-500, .bg-blue-600, .bg-blue-700,
+  .bg-red-500, .bg-red-600, .bg-red-700, .bg-red-800,
+  .bg-green-500, .bg-green-600, .bg-green-700,
+  .bg-sky-500, .bg-sky-600, .bg-sky-700,
+  .bg-purple-500, .bg-purple-600, .bg-purple-700,
+  .bg-violet-500, .bg-violet-600, .bg-violet-700 {
+    color: #ffffff !important;
+  }
+
+  /* Ensure button children inherit white text */
+  .bg-blue-500 *, .bg-blue-600 *, .bg-blue-700 *,
+  .bg-red-500 *, .bg-red-600 *, .bg-red-700 *, .bg-red-800 *,
+  .bg-green-500 *, .bg-green-600 *, .bg-green-700 *,
+  .bg-sky-500 *, .bg-sky-600 *, .bg-sky-700 *,
+  .bg-purple-500 *, .bg-purple-600 *, .bg-purple-700 *,
+  .bg-violet-500 *, .bg-violet-600 *, .bg-violet-700 * {
+    color: inherit !important;
+  }
+
+  /* Fix page title gradient - comprehensive override */
+  h1.text-transparent, .text-transparent.bg-clip-text,
+  .bg-gradient-to-r.from-violet-400.to-pink-400 {
+    background: none !important;
+    color: #1f2937 !important; /* gray-800 - consistent with other pages */
+    -webkit-background-clip: unset !important;
+    background-clip: unset !important;
+    text-shadow: none !important;
+    font-weight: 800 !important; /* font-extrabold */
+  }
+
+  /* Fix all gradient buttons to use solid blue */
+  .bg-gradient-to-r.from-violet-500.to-pink-500,
+  .bg-gradient-to-r.from-gray-600.to-gray-700 {
+    background: none !important;
+  }
+
+  /* Ensure all violet/purple colors are converted to blue theme */
+  .text-violet-300, .text-violet-400, .text-violet-100 {
+    color: #3b82f6 !important; /* blue-500 */
+  }
+
+  .border-violet-300, .border-violet-400 {
+    border-color: rgba(59, 130, 246, 0.3) !important; /* blue-500 with opacity */
+  }
+
+  .hover\\:text-violet-400:hover, .hover\\:text-violet-100:hover {
+    color: #2563eb !important; /* blue-600 */
+  }
+
+  .hover\\:bg-violet-700:hover {
+    background-color: #2563eb !important; /* blue-600 */
+  }
+
+  /* Fix focus states for form elements */
+  .focus-within\\:border-violet-400:focus-within,
+  .focus-within\\:ring-violet-400:focus-within {
+    border-color: #3b82f6 !important; /* blue-500 */
+    box-shadow: none !important; /* 移除focus阴影 */
+  }
+
+  /* Fix focus-within border color for auth token wrapper */
+  .focus-within\\:border-blue-500:focus-within {
+    border-color: #3b82f6 !important; /* blue-500 */
+  }
+
+  /* More specific selector for auth token wrapper */
+  div.flex.items-center.flex-grow.border.rounded-md.focus-within\\:border-blue-500:focus-within {
+    border-color: #3b82f6 !important; /* blue-500 */
+  }
+
+  /* Even more specific selector targeting the exact auth token wrapper */
+  .mb-6 .flex.items-center div.flex.items-center.flex-grow.border.rounded-md:focus-within {
+    border-color: #3b82f6 !important; /* blue-500 */
+  }
+
+  /* Fix primary color focus states - convert purple to blue */
+  .focus\\:border-primary-500:focus,
+  .focus\\:border-primary-600:focus {
+    border-color: #3b82f6 !important; /* blue-500 */
+  }
+
+  .focus\\:ring-primary-200:focus,
+  .focus\\:ring-primary-300:focus {
+    --tw-ring-color: rgba(59, 130, 246, 0.2) !important; /* blue-500 with opacity */
+  }
+
+  /* Fix select element styling */
+  .form-select-themed {
+    background-color: rgba(255, 255, 255, 0.95) !important;
+    border: 1px solid rgba(0, 0, 0, 0.12) !important;
+    color: #374151 !important; /* gray-700 */
+    outline: none !important;
+    box-shadow: none !important;
+    transition: border-color 0.15s ease-in-out, box-shadow 0.15s ease-in-out !important;
+  }
+
+  .form-select-themed:focus {
+    border-color: #3b82f6 !important; /* blue-500 */
+    box-shadow: none !important; /* 移除focus阴影 */
+    outline: none !important;
+  }
+
+  /* Override any remaining primary colors */
+  .text-primary-600, .text-primary-500 {
+    color: #3b82f6 !important; /* blue-500 */
+  }
+
+  .bg-primary-600, .bg-primary-500 {
+    background-color: #3b82f6 !important; /* blue-500 */
+  }
+
+  .bg-primary-700:hover, .hover\\:bg-primary-700:hover {
+    background-color: #2563eb !important; /* blue-600 */
+  }
+
+  /* Fix dynamic input wrapper focus states - convert violet to blue */
+  .focus-within\\:border-violet-400:focus-within,
+  .focus-within\\:ring-violet-400:focus-within {
+    border-color: #3b82f6 !important; /* blue-500 */
+    box-shadow: none !important; /* 移除focus阴影 */
+  }
+
+  /* Ensure all array input wrappers use blue theme */
+  .array-container .flex.items-center.flex-grow.rounded-md {
+    border-color: rgba(0, 0, 0, 0.12) !important;
+  }
+
+  .array-container .flex.items-center.flex-grow.rounded-md:focus-within {
+    border-color: #3b82f6 !important; /* blue-500 */
+    box-shadow: none !important; /* 移除focus阴影 */
+  }
+</style>
+{% endblock %} {% block content %}
+<div class="container max-w-6xl mx-auto px-4">
+  <div
+    class="rounded-2xl shadow-xl p-6 md:p-8"
+    style="
       background-color: rgba(255, 255, 255, 0.95);
-      backdrop-filter: blur(5px);
-      -webkit-backdrop-filter: blur(5px);
+      backdrop-filter: blur(10px);
+      -webkit-backdrop-filter: blur(10px);
       border: 1px solid rgba(0, 0, 0, 0.08);
-      border-radius: 0.75rem; /* rounded-xl */
-      padding: 1.5rem; /* p-6 */
-      margin-bottom: 1.5rem; /* mb-6 */
-      box-shadow: 0 4px 6px -1px rgba(0, 0, 0, 0.1),
-        0 2px 4px -1px rgba(0, 0, 0, 0.06); /* shadow-lg */
-    }
-    .config-section.active {
-      display: block;
-      animation: fadeIn 0.3s ease forwards; /* Use base animation */
-    }
-    .provider-config {
-      display: none;
-    }
-    .provider-config.active {
-      display: block;
-    }
-    /* Tailwind Toggle Switch Helper CSS */
-    .toggle-checkbox:checked {
-      @apply: right-0 border-blue-600; /* theming: changed to blue for light theme */
-      right: 0;
-      border-color: #2563eb; /* theming: blue-600 */
-    }
-    .toggle-checkbox:checked + .toggle-label {
-      @apply: bg-blue-600; /* theming: changed to blue for light theme */
-      background-color: #2563eb; /* theming: blue-600 */
-    }
-    .toggle-label {
-      /* theming: style for unchecked state */
-      background-color: rgba(156, 163, 175, 0.3); /* gray-400 */
-    }
-    /* 统一通知样式为黑色半透明，确保与 keys_status 一致 */
-    .notification {
-      background: rgba(0, 0, 0, 0.8) !important;
-      color: #fff !important;
-    }
-  
-    /* Theming for input fields - 修复边框重影问题 */
-    .form-input-themed {
-      background-color: rgba(255, 255, 255, 0.95) !important;
-      border: 1px solid rgba(0, 0, 0, 0.12) !important; /* 为独立输入框提供边框 */
-      color: #374151 !important; /* gray-700 */
-      outline: none !important; /* 移除默认outline */
-      box-shadow: none !important; /* 移除默认box-shadow */
-      transition: border-color 0.15s ease-in-out !important;
-    }
-    .form-input-themed::placeholder {
-      color: #9ca3af !important; /* gray-400 */
-    }
-    .form-input-themed:focus {
-      border-color: #3b82f6 !important; /* focus时改变边框颜色 */
-      box-shadow: none !important; /* 移除focus阴影，只保留边框变化 */
-      outline: none !important; /* 确保没有outline */
-    }
-  
-    /* 对于在包装器内的输入框，移除边框 */
-    .flex.items-center .form-input-themed,
-    .array-container .form-input-themed {
-      border: none !important; /* 在包装器内的输入框移除边框 */
-    }
-  
-    .flex.items-center .form-input-themed:focus,
-    .array-container .form-input-themed:focus {
-      border: none !important; /* 确保focus时也没有边框 */
-    }
-  
-    /* Theming for select fields - 改进下拉框样式 */
-    .form-select-themed {
-      background-color: rgba(
-        255,
-        255,
-        255,
-        0.95
-      ) !important; /* 白色背景 */
-      border: 1px solid rgba(0, 0, 0, 0.12) !important; /* 灰色边框 */
-      color: #374151 !important; /* gray-700 文字颜色 */
-      background-image: url("data:image/svg+xml,%3csvg xmlns='http://www.w3.org/2000/svg' fill='none' viewBox='0 0 20 20'%3e%3cpath stroke='%236b7280' stroke-linecap='round' stroke-linejoin='round' stroke-width='2' d='M6 8l4 4 4-4'/%3e%3c/svg%3e") !important; /* 灰色箭头 */
-      appearance: none !important;
-      padding: 0.6rem 2.5rem 0.6rem 0.8rem !important; /* 调整内边距 */
-      background-repeat: no-repeat !important;
-      background-position: right 0.6rem center !important;
-      background-size: 1.5em 1.5em !important;
-      border-radius: 0.5rem !important; /* 圆角 */
-      font-weight: 500 !important; /* 半粗体 */
-      height: auto !important; /* 自动高度 */
-      box-shadow: none !important; /* 移除阴影 */
-      cursor: pointer !important;
-    }
-  
-    .form-select-themed:focus {
-      border-color: #3b82f6 !important; /* blue-500 */
-      box-shadow: none !important; /* 移除focus阴影 */
-      outline: none !important;
-    }
-  
-    .form-select-themed option {
-      background-color: rgba(255, 255, 255, 0.98) !important; /* white background */
-      color: #374151 !important; /* gray-700 */
-      padding: 8px !important;
-    }
-  
-    /* 日志级别样式 - 浅色主题统一设计 */
-    #LOG_LEVEL {
-      font-weight: 600 !important;
-    }
-  
-    /* 统一的日志级别选项样式 - 使用浅色主题 */
-    #LOG_LEVEL option[value="DEBUG"] {
-      background-color: rgba(255, 255, 255, 0.98) !important; /* 白色背景 */
-      color: #374151 !important; /* gray-700 深灰色文字 */
-    }
-  
-    #LOG_LEVEL option[value="INFO"] {
-      background-color: rgba(249, 250, 251, 0.98) !important; /* gray-50 浅灰背景 */
-      color: #374151 !important; /* gray-700 深灰色文字 */
-    }
-  
-    #LOG_LEVEL option[value="WARNING"] {
-      background-color: rgba(243, 244, 246, 0.98) !important; /* gray-100 稍深灰背景 */
-      color: #374151 !important; /* gray-700 深灰色文字 */
-    }
-  
-    #LOG_LEVEL option[value="ERROR"] {
-      background-color: rgba(229, 231, 235, 0.98) !important; /* gray-200 中灰背景 */
-      color: #374151 !important; /* gray-700 深灰色文字 */
-    }
-  
-    #LOG_LEVEL option[value="CRITICAL"] {
-      background-color: rgba(209, 213, 219, 0.98) !important; /* gray-300 深灰背景 */
-      color: #374151 !important; /* gray-700 深灰色文字 */
-    }
-  
-    /* 思考模型预算映射样式 */
-    .map-item {
-      background-color: rgba(60, 40, 130, 0.2) !important;
-      border-radius: 0.5rem !important;
-      padding: 0.5rem !important;
-      border: 1px solid rgba(167, 139, 250, 0.3) !important;
-      transition: all 0.2s ease-in-out !important;
-    }
-  
-    .map-item:hover {
-      background-color: rgba(60, 40, 130, 0.3) !important;
-      border-color: rgba(167, 139, 250, 0.5) !important;
-    }
-  
-    .map-key-input {
-      background-color: rgba(255, 255, 255, 0.95) !important;
-      border: 1px solid rgba(0, 0, 0, 0.12) !important;
-      color: #374151 !important; /* gray-700 */
-      font-weight: 500 !important;
-      border-radius: 0.375rem !important;
-    }
-  
-    .map-value-input {
-      background-color: rgba(255, 255, 255, 0.95) !important;
-      border: 1px solid rgba(0, 0, 0, 0.12) !important;
-      color: #374151 !important; /* gray-700 */
-      font-weight: 600 !important;
-      border-radius: 0.375rem !important;
-      box-shadow: none !important;
-      transition: all 0.2s !important;
-    }
-  
-    .map-value-input:focus {
-      background-color: rgba(255, 255, 255, 1) !important;
-      border-color: #3b82f6 !important; /* blue-500 */
-      box-shadow: none !important; /* 移除focus阴影 */
-      outline: none !important;
-    }
-  
-    /* 警告文字样式 */
-    .warning-text {
-      color: #f87171 !important; /* red-400 */
-      font-weight: 600 !important;
-      background-color: rgba(248, 113, 113, 0.15) !important;
-      padding: 0.5rem 0.75rem !important;
-      border-radius: 0.375rem !important;
-      border-left: 3px solid #ef4444 !important; /* red-500 */
-      display: flex !important;
-      align-items: center !important;
-      margin-top: 0.5rem !important;
-      box-shadow: 0 1px 2px rgba(0, 0, 0, 0.1) !important;
-    }
-  
-    .warning-text i {
-      margin-right: 0.5rem !important;
-      color: #ef4444 !important; /* red-500 */
-    }
-  
-    /* 令牌生成按钮样式 */
-    .generate-btn {
-      background-color: rgba(59, 130, 246, 0.1) !important; /* blue-500 light */
-      color: #3b82f6 !important; /* blue-500 */
-      border: 1px solid rgba(59, 130, 246, 0.3) !important;
-      border-left: none !important;
-      transition: all 0.2s ease !important;
-    }
-  
-    .generate-btn:hover {
-      background-color: rgba(59, 130, 246, 0.2) !important; /* blue-500 more opaque */
-      color: #1d4ed8 !important; /* blue-700 */
-      box-shadow: 0 0 8px rgba(59, 130, 246, 0.3) !important;
-    }
-  
-    .generate-btn:focus {
-      outline: none !important;
-      box-shadow: 0 0 0 2px rgba(59, 130, 246, 0.5) !important;
-    }
-  
-    /* 导航链接悬停样式 - 优化以避免遮挡内容 */
-    .nav-link {
-      transition: all 0.2s ease-in-out;
-      position: relative;
-      z-index: 1; /* 确保不会遮挡重要内容 */
-    }
-  
-    .nav-link:hover {
-      background-color: rgba(59, 130, 246, 0.1) !important; /* blue-500 light */
-      transform: scale(1.02); /* 使用缩放代替向上移动 */
-      box-shadow: 0 6px 12px rgba(0, 0, 0, 0.15); /* 增强阴影效果 */
-    }
-  
-    /* 导航按钮容器样式 - 为悬停效果预留空间 */
-    .nav-buttons-container {
-      padding-top: 0.5rem; /* 为悬停效果预留上方空间 */
-      padding-bottom: 0.75rem; /* 为悬停效果预留下方空间 */
-    }
-  
-    /* 主导航按钮的优化悬停效果 */
-    .main-nav-btn:hover {
-      transform: scale(1.02) !important; /* 使用缩放代替向上移动 */
-      box-shadow: 0 8px 16px rgba(59, 130, 246, 0.3) !important; /* 蓝色阴影 */
-    }
-  
-    /* 操作按钮的优化悬停效果 */
-    .action-btn {
-      position: relative;
-      z-index: 1;
-    }
-  
-    .action-btn:hover {
-      transform: scale(1.02) !important; /* 使用缩放代替向上移动 */
-    }
-  
-    .action-btn:hover#saveBtn {
-      box-shadow: 0 8px 20px rgba(59, 130, 246, 0.4) !important; /* 蓝色阴影 */
-    }
-  
-    .action-btn:hover#resetBtn {
-      box-shadow: 0 8px 20px rgba(107, 114, 128, 0.4) !important; /* 灰色阴影 */
-    }
-  
-    /* 刷新按钮样式 - 与监控面板页面保持一致 */
-    .bg-white.bg-opacity-20 {
-      background-color: rgba(255, 255, 255, 0.9) !important;
-      color: #3b82f6 !important; /* blue-500 - 与监控面板一致 */
-    }
-  
-    .bg-white.bg-opacity-20:hover {
-      background-color: rgba(255, 255, 255, 1) !important;
-      color: #2563eb !important; /* blue-600 - 悬停时稍深 */
-    }
-  
-    /* General label and small text theming for light theme */
-    label {
-      color: #374151 !important; /* Dark gray for labels in light theme */
-      font-weight: 600; /* semibold */
-    }
-    small {
-      color: #6b7280 !important; /* Medium gray for small text */
-    }
-  
-    /* Override all violet/purple buttons to light blue */
-    .bg-violet-600, button.bg-violet-600 {
-      background-color: #3b82f6 !important; /* blue-500 - light blue */
-    }
-  
-    .bg-violet-600:hover, button.bg-violet-600:hover,
-    .hover\\:bg-violet-700:hover {
-      background-color: #2563eb !important; /* blue-600 - darker light blue */
-    }
-  
-    /* Override blue buttons to light blue */
-    .bg-blue-600, button.bg-blue-600 {
-      background-color: #3b82f6 !important; /* blue-500 - light blue */
-    }
-  
-    .bg-blue-600:hover, button.bg-blue-600:hover,
-    .hover\\:bg-blue-700:hover {
-      background-color: #2563eb !important; /* blue-600 - darker light blue */
-    }
-  
-    /* Override red buttons to bright light red */
-    .bg-red-600, button.bg-red-600,
-    .bg-red-700, button.bg-red-700,
-    .bg-red-800, button.bg-red-800 {
-      background-color: #f87171 !important; /* red-400 - bright light red */
-    }
-  
-    .bg-red-600:hover, button.bg-red-600:hover,
-    .bg-red-700:hover, button.bg-red-700:hover,
-    .bg-red-800:hover, button.bg-red-800:hover,
-    .hover\\:bg-red-700:hover, .hover\\:bg-red-800:hover {
-      background-color: #ef4444 !important; /* red-500 - darker bright light red */
-    }
-  
-    /* Update section headings */
-    .config-section h2 {
-      color: #1f2937 !important; /* gray-800 */
-      border-color: #d1d5db !important; /* gray-300 */
-    }
-  
-    .config-section h2 i {
-      color: #3b82f6 !important; /* blue-500 */
-    }
-  
-    /* Update tab button active state - 增强选中态样式，提高优先级 */
-    button.tab-btn.active {
-      background-color: #3b82f6 !important; /* blue-500 */
-      color: #ffffff !important; /* 确保白色文字 */
-      box-shadow: 0 4px 12px -2px rgba(59, 130, 246, 0.4), 0 2px 6px -1px rgba(59, 130, 246, 0.2) !important; /* 蓝色阴影 */
-      transform: translateY(-2px) !important; /* 更明显的上移效果 */
-      border: 2px solid #2563eb !important; /* blue-600 边框 */
-      font-weight: 600 !important; /* 加粗字体 */
-    }
-  
-    /* Ensure inactive tabs have proper styling - 增强未选中态样式，提高优先级 */
-    button.tab-btn:not(.active) {
-      background-color: #f8fafc !important; /* slate-50 更浅的背景 */
-      color: #64748b !important; /* slate-500 更明显的灰色文字 */
-      border: 2px solid #e2e8f0 !important; /* slate-200 边框 */
-      box-shadow: 0 1px 3px 0 rgba(0, 0, 0, 0.1) !important; /* 轻微阴影 */
-      font-weight: 500 !important; /* 中等字体粗细 */
-    }
-  
-    button.tab-btn:not(.active):hover {
-      background-color: #f1f5f9 !important; /* slate-100 */
-      color: #475569 !important; /* slate-600 更深的文字颜色 */
-      transform: translateY(-1px) !important;
-      border-color: #cbd5e1 !important; /* slate-300 */
-      box-shadow: 0 4px 6px -1px rgba(0, 0, 0, 0.1) !important;
-    }
-  
-    /* Add transition for smooth state changes - 提高优先级 */
-    button.tab-btn {
-      transition: all 0.2s ease-in-out !important;
-      cursor: pointer !important;
-      /* 确保基础样式不被Tailwind覆盖 */
-      padding: 0.5rem 1.25rem !important; /* px-5 py-2 */
-      border-radius: 9999px !important; /* rounded-full */
-      font-size: 0.875rem !important; /* text-sm */
-      font-weight: 500 !important; /* font-medium */
-    }
-  
-    /* 额外的高优先级规则确保样式生效 */
-    .flex.justify-center.mb-6.flex-wrap.gap-2 button.tab-btn.active {
-      background-color: #3b82f6 !important;
-      color: #ffffff !important;
-      border: 2px solid #2563eb !important;
-      box-shadow: 0 4px 12px -2px rgba(59, 130, 246, 0.4), 0 2px 6px -1px rgba(59, 130, 246, 0.2) !important;
-      transform: translateY(-2px) !important;
-      font-weight: 600 !important;
-    }
-  
-    .flex.justify-center.mb-6.flex-wrap.gap-2 button.tab-btn:not(.active) {
-      background-color: #f8fafc !important;
-      color: #64748b !important;
-      border: 2px solid #e2e8f0 !important;
-      box-shadow: 0 1px 3px 0 rgba(0, 0, 0, 0.1) !important;
-      font-weight: 500 !important;
-      transform: none !important;
-    }
-  
-    /* Fix all modal backgrounds - comprehensive override */
-    .modal .w-full[style*="background-color: rgba(70, 50, 150"],
-    .modal .w-full.max-w-lg[style*="background-color: rgba(70, 50, 150"],
-    .modal .w-full.max-w-md[style*="background-color: rgba(70, 50, 150"] {
-      background-color: rgba(255, 255, 255, 0.98) !important;
-      color: #374151 !important; /* gray-700 */
-      border-color: rgba(0, 0, 0, 0.08) !important;
-      box-shadow: 0 20px 25px -5px rgba(0, 0, 0, 0.1), 0 10px 10px -5px rgba(0, 0, 0, 0.04) !important;
-    }
-  
-    /* Fix modal titles */
-    .modal h2.text-gray-800 {
-      color: #1f2937 !important; /* gray-800 */
-      font-weight: 600 !important;
-    }
-  
-    /* Fix modal close buttons */
-    .modal .text-gray-300 {
-      color: #6b7280 !important; /* gray-500 */
-    }
-  
-    .modal .text-gray-300:hover {
-      color: #374151 !important; /* gray-700 */
-    }
-  
-    /* Fix modal body text */
-    .modal p, .modal label, .modal span {
-      color: #374151 !important; /* gray-700 */
-    }
-  
-    /* Fix modal textarea and input styling */
-    .modal textarea, .modal input {
-      background-color: rgba(255, 255, 255, 0.95) !important;
-      color: #374151 !important; /* gray-700 */
-      border: 1px solid rgba(0, 0, 0, 0.12) !important;
-    }
-  
-    .modal textarea:focus, .modal input:focus {
-      border-color: #3b82f6 !important; /* blue-500 */
-      box-shadow: 0 0 0 3px rgba(59, 130, 246, 0.1) !important;
-    }
-  
-    /* Fix modal button styling */
-    .modal .bg-violet-600, .modal button.bg-violet-600 {
-      background-color: #3b82f6 !important; /* blue-500 - light blue */
-      color: #ffffff !important;
-      border: 1px solid #2563eb !important; /* blue-600 */
-    }
-  
-    .modal .bg-violet-600:hover, .modal button.bg-violet-600:hover {
-      background-color: #2563eb !important; /* blue-600 - darker light blue */
-      transform: translateY(-1px) !important;
-      box-shadow: 0 4px 6px rgba(0, 0, 0, 0.1) !important;
-    }
-  
-    /* Fix modal blue button styling */
-    .modal .bg-blue-500, .modal button.bg-blue-500,
-    .modal .bg-blue-600, .modal button.bg-blue-600,
-    .modal .bg-blue-700, .modal button.bg-blue-700 {
-      background-color: #3b82f6 !important; /* blue-500 - light blue */
-      color: #ffffff !important;
-      border: 1px solid #2563eb !important; /* blue-600 */
-    }
-  
-    .modal .bg-blue-500:hover, .modal button.bg-blue-500:hover,
-    .modal .bg-blue-600:hover, .modal button.bg-blue-600:hover,
-    .modal .bg-blue-700:hover, .modal button.bg-blue-700:hover {
-      background-color: #2563eb !important; /* blue-600 - darker light blue */
-      transform: translateY(-1px) !important;
-      box-shadow: 0 4px 6px rgba(0, 0, 0, 0.1) !important;
-    }
-  
-    /* Fix modal cancel/secondary buttons */
-    .modal .bg-gray-500, .modal button.bg-gray-500,
-    .modal .bg-gray-600, .modal button.bg-gray-600 {
-      background-color: #e5e7eb !important; /* gray-200 - light gray */
-      color: #374151 !important; /* gray-700 - dark text for contrast */
-      border: 1px solid #d1d5db !important; /* gray-300 */
-    }
-  
-    .modal .bg-gray-500:hover, .modal button.bg-gray-500:hover,
-    .modal .bg-gray-600:hover, .modal button.bg-gray-600:hover {
-      background-color: #d1d5db !important; /* gray-300 - darker light gray */
-      color: #374151 !important; /* gray-700 - dark text for contrast */
-      transform: translateY(-1px) !important;
-      box-shadow: 0 4px 6px rgba(0, 0, 0, 0.1) !important;
-    }
-  
-    /* Fix modal red/danger buttons */
-    .modal .bg-red-500, .modal button.bg-red-500,
-    .modal .bg-red-600, .modal button.bg-red-600,
-    .modal .bg-red-700, .modal button.bg-red-700 {
-      background-color: #f87171 !important; /* red-400 - bright light red */
-      color: #ffffff !important;
-      border: 1px solid #ef4444 !important; /* red-500 */
-    }
-  
-    .modal .bg-red-500:hover, .modal button.bg-red-500:hover,
-    .modal .bg-red-600:hover, .modal button.bg-red-600:hover,
-    .modal .bg-red-700:hover, .modal button.bg-red-700:hover {
-      background-color: #ef4444 !important; /* red-500 - darker bright light red */
-      transform: translateY(-1px) !important;
-      box-shadow: 0 4px 6px rgba(0, 0, 0, 0.1) !important;
-    }
-  
-    /* Fix all container backgrounds with purple */
-    [style*="background-color: rgba(255, 255, 255, 0.05)"],
-    [style*="background-color: rgba(80, 60, 160"],
-    [style*="background-color: rgba(70, 50, 150"],
-    [style*="background-color: rgba(60, 40, 130"],
-    [style*="background-color: rgba(120, 100, 200"] {
-      background-color: rgba(255, 255, 255, 0.95) !important;
-      border-color: rgba(0, 0, 0, 0.08) !important;
-      color: #374151 !important;
-    }
-  
-    /* Fix map item styling */
-    .map-item {
-      background-color: rgba(249, 250, 251, 0.8) !important; /* gray-50 */
-      border: 1px solid rgba(0, 0, 0, 0.08) !important;
-      color: #374151 !important;
-    }
-  
-    .map-item:hover {
-      background-color: rgba(243, 244, 246, 1) !important; /* gray-100 */
-      border-color: rgba(0, 0, 0, 0.12) !important;
-    }
-  
-    /* Update model helper buttons */
-    .model-helper-trigger-btn {
-      color: #3b82f6 !important; /* blue-500 */
-      background-color: rgba(59, 130, 246, 0.1) !important;
-    }
-  
-    .model-helper-trigger-btn:hover {
-      background-color: rgba(59, 130, 246, 0.2) !important;
-      color: #1d4ed8 !important; /* blue-700 */
-    }
-  
-    /* Comprehensive button text color fixes */
-    .bg-blue-500, .bg-blue-600, .bg-blue-700,
-    .bg-red-500, .bg-red-600, .bg-red-700, .bg-red-800,
-    .bg-green-500, .bg-green-600, .bg-green-700,
-    .bg-sky-500, .bg-sky-600, .bg-sky-700,
-    .bg-purple-500, .bg-purple-600, .bg-purple-700,
-    .bg-violet-500, .bg-violet-600, .bg-violet-700 {
-      color: #ffffff !important;
-    }
-  
-    /* Ensure button children inherit white text */
-    .bg-blue-500 *, .bg-blue-600 *, .bg-blue-700 *,
-    .bg-red-500 *, .bg-red-600 *, .bg-red-700 *, .bg-red-800 *,
-    .bg-green-500 *, .bg-green-600 *, .bg-green-700 *,
-    .bg-sky-500 *, .bg-sky-600 *, .bg-sky-700 *,
-    .bg-purple-500 *, .bg-purple-600 *, .bg-purple-700 *,
-    .bg-violet-500 *, .bg-violet-600 *, .bg-violet-700 * {
-      color: inherit !important;
-    }
-  
-    /* Fix page title gradient - comprehensive override */
-    h1.text-transparent, .text-transparent.bg-clip-text,
-    .bg-gradient-to-r.from-violet-400.to-pink-400 {
-      background: none !important;
-      color: #1f2937 !important; /* gray-800 - consistent with other pages */
-      -webkit-background-clip: unset !important;
-      background-clip: unset !important;
-      text-shadow: none !important;
-      font-weight: 800 !important; /* font-extrabold */
-    }
-  
-    /* Fix all gradient buttons to use solid blue */
-    .bg-gradient-to-r.from-violet-500.to-pink-500,
-    .bg-gradient-to-r.from-gray-600.to-gray-700 {
-      background: none !important;
-    }
-  
-    /* Ensure all violet/purple colors are converted to blue theme */
-    .text-violet-300, .text-violet-400, .text-violet-100 {
-      color: #3b82f6 !important; /* blue-500 */
-    }
-  
-    .border-violet-300, .border-violet-400 {
-      border-color: rgba(59, 130, 246, 0.3) !important; /* blue-500 with opacity */
-    }
-  
-    .hover\\:text-violet-400:hover, .hover\\:text-violet-100:hover {
-      color: #2563eb !important; /* blue-600 */
-    }
-  
-    .hover\\:bg-violet-700:hover {
-      background-color: #2563eb !important; /* blue-600 */
-    }
-  
-    /* Fix focus states for form elements */
-    .focus-within\\:border-violet-400:focus-within,
-    .focus-within\\:ring-violet-400:focus-within {
-      border-color: #3b82f6 !important; /* blue-500 */
-      box-shadow: none !important; /* 移除focus阴影 */
-    }
-  
-    /* Fix focus-within border color for auth token wrapper */
-    .focus-within\\:border-blue-500:focus-within {
-      border-color: #3b82f6 !important; /* blue-500 */
-    }
-  
-    /* More specific selector for auth token wrapper */
-    div.flex.items-center.flex-grow.border.rounded-md.focus-within\\:border-blue-500:focus-within {
-      border-color: #3b82f6 !important; /* blue-500 */
-    }
-  
-    /* Even more specific selector targeting the exact auth token wrapper */
-    .mb-6 .flex.items-center div.flex.items-center.flex-grow.border.rounded-md:focus-within {
-      border-color: #3b82f6 !important; /* blue-500 */
-    }
-  
-    /* Fix primary color focus states - convert purple to blue */
-    .focus\\:border-primary-500:focus,
-    .focus\\:border-primary-600:focus {
-      border-color: #3b82f6 !important; /* blue-500 */
-    }
-  
-    .focus\\:ring-primary-200:focus,
-    .focus\\:ring-primary-300:focus {
-      --tw-ring-color: rgba(59, 130, 246, 0.2) !important; /* blue-500 with opacity */
-    }
-  
-    /* Fix select element styling */
-    .form-select-themed {
-      background-color: rgba(255, 255, 255, 0.95) !important;
-      border: 1px solid rgba(0, 0, 0, 0.12) !important;
-      color: #374151 !important; /* gray-700 */
-      outline: none !important;
-      box-shadow: none !important;
-      transition: border-color 0.15s ease-in-out, box-shadow 0.15s ease-in-out !important;
-    }
-  
-    .form-select-themed:focus {
-      border-color: #3b82f6 !important; /* blue-500 */
-      box-shadow: none !important; /* 移除focus阴影 */
-      outline: none !important;
-    }
-  
-    /* Override any remaining primary colors */
-    .text-primary-600, .text-primary-500 {
-      color: #3b82f6 !important; /* blue-500 */
-    }
-  
-    .bg-primary-600, .bg-primary-500 {
-      background-color: #3b82f6 !important; /* blue-500 */
-    }
-  
-    .bg-primary-700:hover, .hover\\:bg-primary-700:hover {
-      background-color: #2563eb !important; /* blue-600 */
-    }
-  
-    /* Fix dynamic input wrapper focus states - convert violet to blue */
-    .focus-within\\:border-violet-400:focus-within,
-    .focus-within\\:ring-violet-400:focus-within {
-      border-color: #3b82f6 !important; /* blue-500 */
-      box-shadow: none !important; /* 移除focus阴影 */
-    }
-  
-    /* Ensure all array input wrappers use blue theme */
-    .array-container .flex.items-center.flex-grow.rounded-md {
-      border-color: rgba(0, 0, 0, 0.12) !important;
-    }
-  
-    .array-container .flex.items-center.flex-grow.rounded-md:focus-within {
-      border-color: #3b82f6 !important; /* blue-500 */
-      box-shadow: none !important; /* 移除focus阴影 */
-    }
-  </style>
-  {% endblock %} {% block content %}
-  <div class="container max-w-6xl mx-auto px-4">
-    <div
-      class="rounded-2xl shadow-xl p-6 md:p-8"
-      style="
-        background-color: rgba(255, 255, 255, 0.95);
-        backdrop-filter: blur(10px);
-        -webkit-backdrop-filter: blur(10px);
-        border: 1px solid rgba(0, 0, 0, 0.08);
-      "
+    "
+  >
+    <button
+      class="absolute top-6 right-6 bg-white bg-opacity-20 hover:bg-opacity-30 rounded-full w-8 h-8 flex items-center justify-center text-primary-600 transition-all duration-300"
+      onclick="refreshPage(this)"
+      title="手动刷新"
     >
+      <i class="fas fa-sync-alt"></i>
+    </button>
+
+    <h1
+      class="text-3xl font-extrabold text-center text-gray-800 mb-4"
+    >
+      <img
+        src="/static/icons/logo.png"
+        alt="Gemini Balance Logo"
+        class="h-9 inline-block align-middle mr-2"
+      />
+      Gemini Balance - 配置编辑
+    </h1>
+
+    <!-- Navigation Tabs -->
+    <div class="nav-buttons-container flex justify-center mb-8 overflow-x-auto gap-2">
+      <a
+        href="/config"
+        class="main-nav-btn whitespace-nowrap flex items-center justify-center gap-2 px-6 py-3 font-medium rounded-lg shadow-md hover:shadow-lg transition-all duration-200"
+        style="background-color: #3b82f6 !important; color: #ffffff !important;"
+      >
+        <i class="fas fa-cog"></i> 配置编辑
+      </a>
+      <a
+        href="/keys"
+        class="nav-link whitespace-nowrap flex items-center justify-center gap-2 px-6 py-3 font-medium rounded-lg text-gray-700 hover:text-gray-900 transition-all duration-200"
+        style="background-color: rgba(229, 231, 235, 0.8)"
+      >
+        <i class="fas fa-tachometer-alt"></i> 监控面板
+      </a>
+      <a
+        href="/logs"
+        class="nav-link whitespace-nowrap flex items-center justify-center gap-2 px-6 py-3 font-medium rounded-lg text-gray-700 hover:text-gray-900 transition-all duration-200"
+        style="background-color: rgba(229, 231, 235, 0.8)"
+      >
+        <i class="fas fa-exclamation-triangle"></i> 错误日志
+      </a>
+    </div>
+
+    <!-- Config Tabs -->
+    <div class="flex justify-center mb-6 flex-wrap gap-2">
       <button
-        class="absolute top-6 right-6 bg-white bg-opacity-20 hover:bg-opacity-30 rounded-full w-8 h-8 flex items-center justify-center text-primary-600 transition-all duration-300"
-        onclick="refreshPage(this)"
-        title="手动刷新"
+        class="tab-btn active px-5 py-2 rounded-full font-medium text-sm transition-all duration-200"
+        data-tab="api"
+        style="background-color: #3b82f6 !important; color: #ffffff !important; border: 2px solid #2563eb !important; box-shadow: 0 4px 12px -2px rgba(59, 130, 246, 0.4), 0 2px 6px -1px rgba(59, 130, 246, 0.2) !important; transform: translateY(-2px) !important; font-weight: 600 !important;"
       >
-        <i class="fas fa-sync-alt"></i>
+        API配置
       </button>
-  
-      <h1
-        class="text-3xl font-extrabold text-center text-gray-800 mb-4"
+      <button
+        class="tab-btn px-5 py-2 rounded-full font-medium text-sm transition-all duration-200"
+        data-tab="model"
+        style="background-color: #f8fafc !important; color: #64748b !important; border: 2px solid #e2e8f0 !important; box-shadow: 0 1px 3px 0 rgba(0, 0, 0, 0.1) !important; font-weight: 500 !important;"
       >
-        <img
-          src="/static/icons/logo.png"
-          alt="Gemini Balance Logo"
-          class="h-9 inline-block align-middle mr-2"
-        />
-        Gemini Balance - 配置编辑
-      </h1>
-  
-      <!-- Navigation Tabs -->
-      <div class="nav-buttons-container flex justify-center mb-8 overflow-x-auto gap-2">
-        <a
-          href="/config"
-          class="main-nav-btn whitespace-nowrap flex items-center justify-center gap-2 px-6 py-3 font-medium rounded-lg shadow-md hover:shadow-lg transition-all duration-200"
-          style="background-color: #3b82f6 !important; color: #ffffff !important;"
-        >
-          <i class="fas fa-cog"></i> 配置编辑
-        </a>
-        <a
-          href="/keys"
-          class="nav-link whitespace-nowrap flex items-center justify-center gap-2 px-6 py-3 font-medium rounded-lg text-gray-700 hover:text-gray-900 transition-all duration-200"
-          style="background-color: rgba(229, 231, 235, 0.8)"
-        >
-          <i class="fas fa-tachometer-alt"></i> 监控面板
-        </a>
-        <a
-          href="/logs"
-          class="nav-link whitespace-nowrap flex items-center justify-center gap-2 px-6 py-3 font-medium rounded-lg text-gray-700 hover:text-gray-900 transition-all duration-200"
-          style="background-color: rgba(229, 231, 235, 0.8)"
-        >
-          <i class="fas fa-exclamation-triangle"></i> 错误日志
-        </a>
-      </div>
-  
-      <!-- Config Tabs -->
-      <div class="flex justify-center mb-6 flex-wrap gap-2">
-        <button
-          class="tab-btn active px-5 py-2 rounded-full font-medium text-sm transition-all duration-200"
-          data-tab="api"
-          style="background-color: #3b82f6 !important; color: #ffffff !important; border: 2px solid #2563eb !important; box-shadow: 0 4px 12px -2px rgba(59, 130, 246, 0.4), 0 2px 6px -1px rgba(59, 130, 246, 0.2) !important; transform: translateY(-2px) !important; font-weight: 600 !important;"
-        >
-          API配置
-        </button>
-        <button
-          class="tab-btn px-5 py-2 rounded-full font-medium text-sm transition-all duration-200"
-          data-tab="model"
-          style="background-color: #f8fafc !important; color: #64748b !important; border: 2px solid #e2e8f0 !important; box-shadow: 0 1px 3px 0 rgba(0, 0, 0, 0.1) !important; font-weight: 500 !important;"
-        >
-          模型配置
-        </button>
-        <button
-          class="tab-btn px-5 py-2 rounded-full font-medium text-sm transition-all duration-200"
-          data-tab="image"
-          style="background-color: #f8fafc !important; color: #64748b !important; border: 2px solid #e2e8f0 !important; box-shadow: 0 1px 3px 0 rgba(0, 0, 0, 0.1) !important; font-weight: 500 !important;"
-        >
-          图像生成
-        </button>
-        <button
-          class="tab-btn px-5 py-2 rounded-full font-medium text-sm transition-all duration-200"
-          data-tab="stream"
-          style="background-color: #f8fafc !important; color: #64748b !important; border: 2px solid #e2e8f0 !important; box-shadow: 0 1px 3px 0 rgba(0, 0, 0, 0.1) !important; font-weight: 500 !important;"
-        >
-          流式输出
-        </button>
-        <button
-          class="tab-btn px-5 py-2 rounded-full font-medium text-sm transition-all duration-200"
-          data-tab="scheduler"
-          style="background-color: #f8fafc !important; color: #64748b !important; border: 2px solid #e2e8f0 !important; box-shadow: 0 1px 3px 0 rgba(0, 0, 0, 0.1) !important; font-weight: 500 !important;"
-        >
-          定时任务
-        </button>
-        <button
-          class="tab-btn px-5 py-2 rounded-full font-medium text-sm transition-all duration-200"
-          data-tab="logging"
-          style="background-color: #f8fafc !important; color: #64748b !important; border: 2px solid #e2e8f0 !important; box-shadow: 0 1px 3px 0 rgba(0, 0, 0, 0.1) !important; font-weight: 500 !important;"
-        >
-          日志配置
-        </button>
-      </div>
-  
-      <!-- Save Status Banner (Removed - using notification component now) -->
-  
-      <!-- Configuration Form -->
-      <form id="configForm" class="mt-6">
-        <!-- API 相关配置 -->
-        <div class="config-section active" id="api-section">
-          <h2
-            class="text-xl font-bold mb-6 pb-3 border-b flex items-center gap-2 text-gray-800 border-gray-300"
-          >
-            <i class="fas fa-key text-blue-500"></i> API相关配置
-          </h2>
-  
-          <!-- API密钥列表 -->
-          <div class="mb-6">
-            <label for="API_KEYS" class="block font-semibold mb-2 text-gray-800"
-              >API密钥列表</label
+        模型配置
+      </button>
+      <button
+        class="tab-btn px-5 py-2 rounded-full font-medium text-sm transition-all duration-200"
+        data-tab="image"
+        style="background-color: #f8fafc !important; color: #64748b !important; border: 2px solid #e2e8f0 !important; box-shadow: 0 1px 3px 0 rgba(0, 0, 0, 0.1) !important; font-weight: 500 !important;"
+      >
+        图像生成
+      </button>
+      <button
+        class="tab-btn px-5 py-2 rounded-full font-medium text-sm transition-all duration-200"
+        data-tab="stream"
+        style="background-color: #f8fafc !important; color: #64748b !important; border: 2px solid #e2e8f0 !important; box-shadow: 0 1px 3px 0 rgba(0, 0, 0, 0.1) !important; font-weight: 500 !important;"
+      >
+        流式输出
+      </button>
+      <button
+        class="tab-btn px-5 py-2 rounded-full font-medium text-sm transition-all duration-200"
+        data-tab="scheduler"
+        style="background-color: #f8fafc !important; color: #64748b !important; border: 2px solid #e2e8f0 !important; box-shadow: 0 1px 3px 0 rgba(0, 0, 0, 0.1) !important; font-weight: 500 !important;"
+      >
+        定时任务
+      </button>
+      <button
+        class="tab-btn px-5 py-2 rounded-full font-medium text-sm transition-all duration-200"
+        data-tab="logging"
+        style="background-color: #f8fafc !important; color: #64748b !important; border: 2px solid #e2e8f0 !important; box-shadow: 0 1px 3px 0 rgba(0, 0, 0, 0.1) !important; font-weight: 500 !important;"
+      >
+        日志配置
+      </button>
+    </div>
+
+    <!-- Save Status Banner (Removed - using notification component now) -->
+
+    <!-- Configuration Form -->
+    <form id="configForm" class="mt-6">
+      <!-- API 相关配置 -->
+      <div class="config-section active" id="api-section">
+        <h2
+          class="text-xl font-bold mb-6 pb-3 border-b flex items-center gap-2 text-gray-800 border-gray-300"
+        >
+          <i class="fas fa-key text-blue-500"></i> API相关配置
+        </h2>
+
+        <!-- API密钥列表 -->
+        <div class="mb-6">
+          <label for="API_KEYS" class="block font-semibold mb-2 text-gray-800"
+            >API密钥列表</label
+          >
+          <div class="mb-2">
+            <input
+              type="search"
+              id="apiKeySearchInput"
+              placeholder="搜索密钥..."
+              class="w-full px-4 py-2 rounded-lg form-input-themed"
+            />
+          </div>
+          <div class="array-container" id="API_KEYS_container">
+            <!-- 数组项将在这里动态添加 -->
+          </div>
+          <div class="flex justify-end gap-2">
+            <button
+              type="button"
+              class="bg-red-600 hover:bg-red-700 text-white px-4 py-2 rounded-lg font-medium transition-all duration-200 flex items-center gap-2"
+              id="bulkDeleteApiKeyBtn"
             >
-            <div class="mb-2">
+              <i class="fas fa-trash-alt"></i> 删除密钥
+            </button>
+            <button
+              type="button"
+              class="bg-blue-600 hover:bg-blue-700 text-white px-4 py-2 rounded-lg font-medium transition-all duration-200 flex items-center gap-2"
+              id="addApiKeyBtn"
+            >
+              <i class="fas fa-plus"></i> 添加密钥
+            </button>
+          </div>
+          <small class="text-gray-500 mt-1 block"
+            >Gemini API密钥列表，每行一个</small
+          >
+        </div>
+
+        <!-- 允许的令牌列表 -->
+        <div class="mb-6">
+          <label
+            for="ALLOWED_TOKENS"
+            class="block font-semibold mb-2 text-gray-800"
+            >允许的令牌列表</label
+          >
+          <div class="array-container" id="ALLOWED_TOKENS_container">
+            <!-- 数组项将在这里动态添加 -->
+          </div>
+          <div class="flex justify-end">
+            <button
+              type="button"
+              class="bg-blue-600 hover:bg-blue-700 text-white px-4 py-2 rounded-lg font-medium transition-all duration-200 flex items-center gap-2"
+              onclick="addArrayItem('ALLOWED_TOKENS')"
+            >
+              <i class="fas fa-plus"></i> 添加令牌
+            </button>
+          </div>
+          <small class="text-gray-500 mt-1 block">允许访问API的令牌列表</small>
+        </div>
+
+        <!-- 认证令牌 -->
+        <div class="mb-6">
+          <label for="AUTH_TOKEN" class="block font-semibold mb-2 text-gray-800"
+            >认证令牌</label
+          >
+          <div class="flex items-center">
+            <div
+              class="flex items-center flex-grow border rounded-md focus-within:border-blue-500"
+              style="border-color: rgba(0, 0, 0, 0.12)"
+            >
               <input
-                type="search"
-                id="apiKeySearchInput"
-                placeholder="搜索密钥..."
-                class="w-full px-4 py-2 rounded-lg form-input-themed"
+                type="text"
+                id="AUTH_TOKEN"
+                name="AUTH_TOKEN"
+                placeholder="默认使用ALLOWED_TOKENS中的第一个"
+                class="array-input flex-grow px-3 py-2 rounded-l-md sensitive-input form-input-themed"
               />
-            </div>
-            <div class="array-container" id="API_KEYS_container">
-              <!-- 数组项将在这里动态添加 -->
-            </div>
-            <div class="flex justify-end gap-2">
               <button
                 type="button"
-                class="bg-red-600 hover:bg-red-700 text-white px-4 py-2 rounded-lg font-medium transition-all duration-200 flex items-center gap-2"
-                id="bulkDeleteApiKeyBtn"
+                id="generateAuthTokenBtn"
+                class="generate-btn px-2 py-2 text-gray-400 hover:text-blue-500 focus:outline-none rounded-r-md hover:bg-gray-600 transition-colors"
+                title="生成随机令牌"
+                style="background-color: rgba(59, 130, 246, 0.1)"
               >
-                <i class="fas fa-trash-alt"></i> 删除密钥
-              </button>
-              <button
-                type="button"
-                class="bg-blue-600 hover:bg-blue-700 text-white px-4 py-2 rounded-lg font-medium transition-all duration-200 flex items-center gap-2"
-                id="addApiKeyBtn"
-              >
-                <i class="fas fa-plus"></i> 添加密钥
+                <i class="fas fa-dice"></i>
               </button>
             </div>
-            <small class="text-gray-500 mt-1 block"
-              >Gemini API密钥列表，每行一个</small
+          </div>
+          <small class="text-gray-500 mt-1 block">用于API认证的令牌</small>
+        </div>
+
+        <!-- API基础URL -->
+        <div class="mb-6">
+          <label for="BASE_URL" class="block font-semibold mb-2 text-gray-700"
+            >API基础URL</label
+          >
+          <input
+            type="text"
+            id="BASE_URL"
+            name="BASE_URL"
+            placeholder="https://generativelanguage.googleapis.com/v1beta"
+            class="w-full px-4 py-3 rounded-lg form-input-themed"
+          />
+          <small class="text-gray-500 mt-1 block">Gemini API的基础URL</small>
+        </div>
+ 
+        <!-- Vertex API密钥列表 -->
+        <div class="mb-6">
+          <label for="VERTEX_API_KEYS" class="block font-semibold mb-2 text-gray-700"
+            >Vertex API密钥列表</label
+          >
+          <div class="array-container" id="VERTEX_API_KEYS_container">
+            <!-- 数组项将在这里动态添加 -->
+          </div>
+          <div class="flex justify-end gap-2">
+            <button
+              type="button"
+              class="bg-red-600 hover:bg-red-700 text-white px-4 py-2 rounded-lg font-medium transition-all duration-200 flex items-center gap-2"
+              id="bulkDeleteVertexApiKeyBtn"
             >
-          </div>
-  
-          <!-- 允许的令牌列表 -->
-          <div class="mb-6">
-            <label
-              for="ALLOWED_TOKENS"
-              class="block font-semibold mb-2 text-gray-800"
-              >允许的令牌列表</label
+              <i class="fas fa-trash-alt"></i> 删除Vertex密钥
+            </button>
+            <button
+              type="button"
+              class="bg-blue-600 hover:bg-blue-700 text-white px-4 py-2 rounded-lg font-medium transition-all duration-200 flex items-center gap-2"
+              id="addVertexApiKeyBtn"
             >
-            <div class="array-container" id="ALLOWED_TOKENS_container">
-              <!-- 数组项将在这里动态添加 -->
-            </div>
-            <div class="flex justify-end">
-              <button
-                type="button"
-                class="bg-blue-600 hover:bg-blue-700 text-white px-4 py-2 rounded-lg font-medium transition-all duration-200 flex items-center gap-2"
-                onclick="addArrayItem('ALLOWED_TOKENS')"
-              >
-                <i class="fas fa-plus"></i> 添加令牌
-              </button>
-            </div>
-            <small class="text-gray-500 mt-1 block">允许访问API的令牌列表</small>
-          </div>
-  
-          <!-- 认证令牌 -->
-          <div class="mb-6">
-            <label for="AUTH_TOKEN" class="block font-semibold mb-2 text-gray-800"
-              >认证令牌</label
-            >
-            <div class="flex items-center">
-              <div
-                class="flex items-center flex-grow border rounded-md focus-within:border-blue-500"
-                style="border-color: rgba(0, 0, 0, 0.12)"
-              >
-                <input
-                  type="text"
-                  id="AUTH_TOKEN"
-                  name="AUTH_TOKEN"
-                  placeholder="默认使用ALLOWED_TOKENS中的第一个"
-                  class="array-input flex-grow px-3 py-2 rounded-l-md sensitive-input form-input-themed"
-                />
-                <button
-                  type="button"
-                  id="generateAuthTokenBtn"
-                  class="generate-btn px-2 py-2 text-gray-400 hover:text-blue-500 focus:outline-none rounded-r-md hover:bg-gray-600 transition-colors"
-                  title="生成随机令牌"
-                  style="background-color: rgba(59, 130, 246, 0.1)"
-                >
-                  <i class="fas fa-dice"></i>
-                </button>
-              </div>
-            </div>
-            <small class="text-gray-500 mt-1 block">用于API认证的令牌</small>
-          </div>
-  
-          <!-- API基础URL -->
-          <div class="mb-6">
-            <label for="BASE_URL" class="block font-semibold mb-2 text-gray-700"
-              >API基础URL</label
-            >
-            <input
-              type="text"
-              id="BASE_URL"
-              name="BASE_URL"
-              placeholder="https://generativelanguage.googleapis.com/v1beta"
-              class="w-full px-4 py-3 rounded-lg form-input-themed"
-            />
-            <small class="text-gray-500 mt-1 block">Gemini API的基础URL</small>
-          </div>
-   
-          <!-- Vertex API密钥列表 -->
-          <div class="mb-6">
-            <label for="VERTEX_API_KEYS" class="block font-semibold mb-2 text-gray-700"
-              >Vertex API密钥列表</label
-            >
-            <div class="array-container" id="VERTEX_API_KEYS_container">
-              <!-- 数组项将在这里动态添加 -->
-            </div>
-            <div class="flex justify-end gap-2">
-              <button
-                type="button"
-                class="bg-red-600 hover:bg-red-700 text-white px-4 py-2 rounded-lg font-medium transition-all duration-200 flex items-center gap-2"
-                id="bulkDeleteVertexApiKeyBtn"
-              >
-                <i class="fas fa-trash-alt"></i> 删除Vertex密钥
-              </button>
-              <button
-                type="button"
-                class="bg-blue-600 hover:bg-blue-700 text-white px-4 py-2 rounded-lg font-medium transition-all duration-200 flex items-center gap-2"
-                id="addVertexApiKeyBtn"
-              >
-                <i class="fas fa-plus"></i> 添加Vertex密钥
-              </button>
-            </div>
-            <small class="text-gray-500 mt-1 block"
-              >Vertex AI Platform API密钥列表。点击按钮可批量添加或删除。</small
-            >
-          </div>
-   
-          <!-- Vertex Express API基础URL -->
-          <div class="mb-6">
-            <label for="VERTEX_EXPRESS_BASE_URL" class="block font-semibold mb-2 text-gray-700"
-              >Vertex Express API基础URL</label
-            >
-            <input
-              type="text"
-              id="VERTEX_EXPRESS_BASE_URL"
-              name="VERTEX_EXPRESS_BASE_URL"
-              placeholder="https://aiplatform.googleapis.com/v1beta1/publishers/google/models"
-              class="w-full px-4 py-3 rounded-lg form-input-themed"
-            />
-            <small class="text-gray-500 mt-1 block">Vertex Express API的基础URL</small>
-          </div>
-                  <!-- 智能路由配置 -->
+              <i class="fas fa-plus"></i> 添加Vertex密钥
+            </button>
+          </div>
+          <small class="text-gray-500 mt-1 block"
+            >Vertex AI Platform API密钥列表。点击按钮可批量添加或删除。</small
+          >
+        </div>
+ 
+        <!-- Vertex Express API基础URL -->
+        <div class="mb-6">
+          <label for="VERTEX_EXPRESS_BASE_URL" class="block font-semibold mb-2 text-gray-700"
+            >Vertex Express API基础URL</label
+          >
+          <input
+            type="text"
+            id="VERTEX_EXPRESS_BASE_URL"
+            name="VERTEX_EXPRESS_BASE_URL"
+            placeholder="https://aiplatform.googleapis.com/v1beta1/publishers/google/models"
+            class="w-full px-4 py-3 rounded-lg form-input-themed"
+          />
+          <small class="text-gray-500 mt-1 block">Vertex Express API的基础URL</small>
+        </div>
+        <!-- 智能路由配置 -->
         <div class="mb-6">
           <label class="flex items-center">
             <input type="checkbox" id="URL_NORMALIZATION_ENABLED" name="URL_NORMALIZATION_ENABLED"
@@ -946,164 +946,361 @@
             自动将客户端的各种URL格式映射到正确的API端点
           </small>
         </div>
-          <!-- 最大失败次数 -->
-          <div class="mb-6">
+        <!-- 最大失败次数 -->
+        <div class="mb-6">
+          <label
+            for="MAX_FAILURES"
+            class="block font-semibold mb-2 text-gray-700"
+            >最大失败次数</label
+          >
+          <input
+            type="number"
+            id="MAX_FAILURES"
+            name="MAX_FAILURES"
+            min="1"
+            max="100"
+            class="w-full px-4 py-3 rounded-lg form-input-themed"
+          />
+          <small class="text-gray-500 mt-1 block"
+            >API密钥失败后标记为无效的次数</small
+          >
+        </div>
+
+        <!-- 请求超时时间 -->
+        <div class="mb-6">
+          <label for="TIME_OUT" class="block font-semibold mb-2 text-gray-700"
+            >请求超时时间（秒）</label
+          >
+          <input
+            type="number"
+            id="TIME_OUT"
+            name="TIME_OUT"
+            min="1"
+            max="600"
+            class="w-full px-4 py-3 rounded-lg form-input-themed"
+          />
+          <small class="text-gray-500 mt-1 block">API请求的超时时间</small>
+        </div>
+
+        <!-- 最大重试次数 -->
+        <div class="mb-6">
+          <label
+            for="MAX_RETRIES"
+            class="block font-semibold mb-2 text-gray-700"
+            >最大重试次数</label
+          >
+          <input
+            type="number"
+            id="MAX_RETRIES"
+            name="MAX_RETRIES"
+            min="0"
+            max="10"
+            class="w-full px-4 py-3 rounded-lg form-input-themed"
+          />
+          <small class="text-gray-500 mt-1 block"
+            >API请求失败后的最大重试次数</small
+          >
+        </div>
+        <!-- 代理服务器列表 -->
+        <div class="mb-6">
+          <label for="PROXIES" class="block font-semibold mb-2 text-gray-700"
+            >代理服务器列表</label
+          >
+          <div class="array-container" id="PROXIES_container">
+            <!-- 代理项将在这里动态添加 -->
+          </div>
+          <div class="flex justify-end gap-2">
+            <button
+              type="button"
+              class="bg-red-600 hover:bg-red-700 text-white px-4 py-2 rounded-lg font-medium transition-all duration-200 flex items-center gap-2"
+              id="bulkDeleteProxyBtn"
+            >
+              <i class="fas fa-trash-alt"></i> 删除代理
+            </button>
+            <button
+              type="button"
+              class="bg-blue-600 hover:bg-blue-700 text-white px-4 py-2 rounded-lg font-medium transition-all duration-200 flex items-center gap-2"
+              id="addProxyBtn"
+            >
+              <i class="fas fa-plus"></i> 添加代理
+            </button>
+          </div>
+          <small class="text-gray-500 mt-1 block"
+            >代理服务器列表，支持 http 和 socks5 格式，例如:
+            http://user:pass@host:port 或
+            socks5://host:port。点击按钮可批量添加或删除。</small
+          >
+        </div>
+        <!-- 代理使用策略 -->
+        <div class="mb-6">
+          <div class="flex items-center justify-between">
+              <label
+                      for="PROXIES_USE_CONSISTENCY_HASH_BY_API_KEY"
+                      class="font-semibold text-gray-700"
+              >是否开启固定代理策略</label
+              >
+              <div
+                      class="relative inline-block w-10 mr-2 align-middle select-none transition duration-200 ease-in"
+              >
+                  <input
+                          type="checkbox"
+                          name="PROXIES_USE_CONSISTENCY_HASH_BY_API_KEY"
+                          id="PROXIES_USE_CONSISTENCY_HASH_BY_API_KEY"
+                          class="toggle-checkbox absolute block w-6 h-6 rounded-full bg-white border-4 appearance-none cursor-pointer"
+                  />
+                  <label
+                          for="PROXIES_USE_CONSISTENCY_HASH_BY_API_KEY"
+                          class="toggle-label block overflow-hidden h-6 rounded-full bg-gray-300 cursor-pointer"
+                  ></label>
+              </div>
+          </div>
+          <small class="text-gray-500 mt-1 block"
+          >开启后，对于每一个API_KEY将根据算法从代理列表中选取同一个代理IP，防止一个API_KEY同时被多个IP访问，也同时防止了一个IP访问了过多的API_KEY。</small
+          >
+        </div>
+      </div>
+
+      <!-- 模型相关配置 -->
+      <div class="config-section" id="model-section">
+        <h2
+          class="text-xl font-bold mb-6 pb-3 border-b flex items-center gap-2 text-gray-800 border-violet-300 border-opacity-30"
+        >
+          <i class="fas fa-robot text-violet-400"></i> 模型相关配置
+        </h2>
+
+        <!-- 测试模型 -->
+        <div class="mb-6">
+          <label for="TEST_MODEL" class="block font-semibold mb-2 text-gray-700"
+            >测试模型</label
+          >
+          <div class="flex items-center gap-2">
+            <input
+              type="text"
+              id="TEST_MODEL"
+              name="TEST_MODEL"
+              placeholder="gemini-1.5-flash"
+              class="flex-grow px-4 py-3 rounded-lg form-input-themed"
+            />
+            <button
+              type="button"
+              title="选择模型"
+              class="model-helper-trigger-btn p-2 rounded-md text-violet-300 hover:bg-violet-700 transition-colors"
+              data-target-input-id="TEST_MODEL"
+            >
+              <i class="fas fa-list-ul"></i>
+            </button>
+          </div>
+          <small class="text-gray-500 mt-1 block">用于测试API密钥的模型</small>
+        </div>
+
+        <!-- 图像模型列表 -->
+        <div class="mb-6">
+          <label
+            for="IMAGE_MODELS"
+            class="block font-semibold mb-2 text-gray-700"
+            >图像模型列表</label
+          >
+          <div class="array-container" id="IMAGE_MODELS_container">
+            <!-- 数组项将在这里动态添加 -->
+          </div>
+          <div class="flex justify-end gap-2 mt-2">
+            <button
+              type="button"
+              title="从列表选择模型添加到下方"
+              class="model-helper-trigger-btn p-2 rounded-md text-violet-300 hover:bg-violet-700 transition-colors"
+              data-target-array-key="IMAGE_MODELS"
+            >
+              <i class="fas fa-list-ul"></i>
+            </button>
+            <button
+              type="button"
+              class="bg-violet-600 hover:bg-violet-700 text-white px-4 py-2 rounded-lg font-medium transition-all duration-200 flex items-center gap-2"
+              onclick="addArrayItem('IMAGE_MODELS')"
+            >
+              <i class="fas fa-plus"></i> 添加模型
+            </button>
+          </div>
+          <small class="text-gray-500 mt-1 block">支持图像处理的模型列表</small>
+        </div>
+
+        <!-- 搜索模型列表 -->
+        <div class="mb-6">
+          <label
+            for="SEARCH_MODELS"
+            class="block font-semibold mb-2 text-gray-700"
+            >搜索模型列表</label
+          >
+          <div class="array-container" id="SEARCH_MODELS_container">
+            <!-- 数组项将在这里动态添加 -->
+          </div>
+          <div class="flex justify-end gap-2 mt-2">
+            <button
+              type="button"
+              title="从列表选择模型添加到下方"
+              class="model-helper-trigger-btn p-2 rounded-md text-violet-300 hover:bg-violet-700 transition-colors"
+              data-target-array-key="SEARCH_MODELS"
+            >
+              <i class="fas fa-list-ul"></i>
+            </button>
+            <button
+              type="button"
+              class="bg-violet-600 hover:bg-violet-700 text-white px-4 py-2 rounded-lg font-medium transition-all duration-200 flex items-center gap-2"
+              onclick="addArrayItem('SEARCH_MODELS')"
+            >
+              <i class="fas fa-plus"></i> 添加模型
+            </button>
+          </div>
+          <small class="text-gray-500 mt-1 block">支持搜索功能的模型列表</small>
+        </div>
+
+        <!-- 过滤模型列表 -->
+        <div class="mb-6">
+          <label
+            for="FILTERED_MODELS"
+            class="block font-semibold mb-2 text-gray-700"
+            >过滤模型列表</label
+          >
+          <div class="array-container" id="FILTERED_MODELS_container">
+            <!-- 数组项将在这里动态添加 -->
+          </div>
+          <div class="flex justify-end gap-2 mt-2">
+            <button
+              type="button"
+              title="从列表选择模型添加到下方"
+              class="model-helper-trigger-btn p-2 rounded-md text-violet-300 hover:bg-violet-700 transition-colors"
+              data-target-array-key="FILTERED_MODELS"
+            >
+              <i class="fas fa-list-ul"></i>
+            </button>
+            <button
+              type="button"
+              class="bg-violet-600 hover:bg-violet-700 text-white px-4 py-2 rounded-lg font-medium transition-all duration-200 flex items-center gap-2"
+              onclick="addArrayItem('FILTERED_MODELS')"
+            >
+              <i class="fas fa-plus"></i> 添加模型
+            </button>
+          </div>
+          <small class="text-gray-500 mt-1 block">需要过滤的模型列表</small>
+        </div>
+
+        <!-- 启用代码执行工具 -->
+        <div class="mb-6 flex items-center justify-between">
+          <label
+            for="TOOLS_CODE_EXECUTION_ENABLED"
+            class="font-semibold text-gray-700"
+            >启用代码执行工具</label
+          >
+          <div
+            class="relative inline-block w-10 mr-2 align-middle select-none transition duration-200 ease-in"
+          >
+            <input
+              type="checkbox"
+              name="TOOLS_CODE_EXECUTION_ENABLED"
+              id="TOOLS_CODE_EXECUTION_ENABLED"
+              class="toggle-checkbox absolute block w-6 h-6 rounded-full bg-white border-4 appearance-none cursor-pointer"
+            />
             <label
-              for="MAX_FAILURES"
-              class="block font-semibold mb-2 text-gray-700"
-              >最大失败次数</label
+              for="TOOLS_CODE_EXECUTION_ENABLED"
+              class="toggle-label block overflow-hidden h-6 rounded-full bg-gray-300 cursor-pointer"
+            ></label>
+          </div>
+        </div>
+
+        <!-- 显示搜索链接 -->
+        <div class="mb-6 flex items-center justify-between">
+          <label for="SHOW_SEARCH_LINK" class="font-semibold text-gray-700"
+            >显示搜索链接</label
+          >
+          <div
+            class="relative inline-block w-10 mr-2 align-middle select-none transition duration-200 ease-in"
+          >
+            <input
+              type="checkbox"
+              name="SHOW_SEARCH_LINK"
+              id="SHOW_SEARCH_LINK"
+              class="toggle-checkbox absolute block w-6 h-6 rounded-full bg-white border-4 appearance-none cursor-pointer"
+            />
+            <label
+              for="SHOW_SEARCH_LINK"
+              class="toggle-label block overflow-hidden h-6 rounded-full bg-gray-300 cursor-pointer"
+            ></label>
+          </div>
+        </div>
+
+        <!-- 显示思考过程 -->
+        <div class="mb-6 flex items-center justify-between">
+          <label for="SHOW_THINKING_PROCESS" class="font-semibold text-gray-700"
+            >显示思考过程</label
+          >
+          <div
+            class="relative inline-block w-10 mr-2 align-middle select-none transition duration-200 ease-in"
+          >
+            <input
+              type="checkbox"
+              name="SHOW_THINKING_PROCESS"
+              id="SHOW_THINKING_PROCESS"
+              class="toggle-checkbox absolute block w-6 h-6 rounded-full bg-white border-4 appearance-none cursor-pointer"
+            />
+            <label
+              for="SHOW_THINKING_PROCESS"
+              class="toggle-label block overflow-hidden h-6 rounded-full bg-gray-300 cursor-pointer"
+            ></label>
+          </div>
+        </div>
+
+        <!-- 思考模型列表 -->
+        <div class="mb-6">
+          <label
+            for="THINKING_MODELS"
+            class="block font-semibold mb-2 text-gray-700"
+            >思考模型列表</label
+          >
+          <div class="array-container" id="THINKING_MODELS_container">
+            <!-- 数组项将在这里动态添加 -->
+          </div>
+          <div class="flex justify-end gap-2 mt-2">
+            <button
+              type="button"
+              title="从列表选择模型添加到下方"
+              class="model-helper-trigger-btn p-2 rounded-md text-violet-300 hover:bg-violet-700 transition-colors"
+              data-target-array-key="THINKING_MODELS"
             >
-            <input
-              type="number"
-              id="MAX_FAILURES"
-              name="MAX_FAILURES"
-              min="1"
-              max="100"
-              class="w-full px-4 py-3 rounded-lg form-input-themed"
-            />
-            <small class="text-gray-500 mt-1 block"
-              >API密钥失败后标记为无效的次数</small
+              <i class="fas fa-list-ul"></i>
+            </button>
+            <button
+              type="button"
+              class="bg-violet-600 hover:bg-violet-700 text-white px-4 py-2 rounded-lg font-medium transition-all duration-200 flex items-center gap-2"
+              onclick="addArrayItem('THINKING_MODELS')"
             >
-          </div>
-  
-          <!-- 请求超时时间 -->
-          <div class="mb-6">
-            <label for="TIME_OUT" class="block font-semibold mb-2 text-gray-700"
-              >请求超时时间（秒）</label
-            >
-            <input
-              type="number"
-              id="TIME_OUT"
-              name="TIME_OUT"
-              min="1"
-              max="600"
-              class="w-full px-4 py-3 rounded-lg form-input-themed"
-            />
-            <small class="text-gray-500 mt-1 block">API请求的超时时间</small>
-          </div>
-  
-          <!-- 最大重试次数 -->
-          <div class="mb-6">
-            <label
-              for="MAX_RETRIES"
-              class="block font-semibold mb-2 text-gray-700"
-              >最大重试次数</label
-            >
-            <input
-              type="number"
-              id="MAX_RETRIES"
-              name="MAX_RETRIES"
-              min="0"
-              max="10"
-              class="w-full px-4 py-3 rounded-lg form-input-themed"
-            />
-            <small class="text-gray-500 mt-1 block"
-              >API请求失败后的最大重试次数</small
-            >
-          </div>
-          <!-- 代理服务器列表 -->
-          <div class="mb-6">
-            <label for="PROXIES" class="block font-semibold mb-2 text-gray-700"
-              >代理服务器列表</label
-            >
-            <div class="array-container" id="PROXIES_container">
-              <!-- 代理项将在这里动态添加 -->
+              <i class="fas fa-plus"></i> 添加模型
+            </button>
+          </div>
+          <small class="text-gray-500 mt-1 block"
+            >用于"思考过程"的模型列表</small
+          >
+        </div>
+
+        <!-- 思考模型预算映射 -->
+        <div class="mb-6">
+          <label
+            for="THINKING_BUDGET_MAP"
+            class="block font-semibold mb-2 text-gray-700"
+            >思考模型预算映射</label
+          >
+          <div
+            class="bg-white rounded-lg border border-gray-200 p-4 mb-2 space-y-3"
+            id="THINKING_BUDGET_MAP_container"
+            style="
+              background-color: rgba(255, 255, 255, 0.95);
+              border: 1px solid rgba(0, 0, 0, 0.12);
+              color: #374151;
+            "
+          >
+            <!-- 键值对将在这里动态添加 -->
+            <div class="text-gray-500 text-sm italic">
+              请先在上方添加思考模型，然后在此处配置预算。
             </div>
-            <div class="flex justify-end gap-2">
-              <button
-                type="button"
-                class="bg-red-600 hover:bg-red-700 text-white px-4 py-2 rounded-lg font-medium transition-all duration-200 flex items-center gap-2"
-                id="bulkDeleteProxyBtn"
-              >
-                <i class="fas fa-trash-alt"></i> 删除代理
-              </button>
-              <button
-                type="button"
-                class="bg-blue-600 hover:bg-blue-700 text-white px-4 py-2 rounded-lg font-medium transition-all duration-200 flex items-center gap-2"
-                id="addProxyBtn"
-              >
-                <i class="fas fa-plus"></i> 添加代理
-              </button>
-            </div>
-            <small class="text-gray-500 mt-1 block"
-              >代理服务器列表，支持 http 和 socks5 格式，例如:
-              http://user:pass@host:port 或
-              socks5://host:port。点击按钮可批量添加或删除。</small
-            >
-          </div>
-          <!-- 代理使用策略 -->
-          <div class="mb-6">
-            <div class="flex items-center justify-between">
-                <label
-                        for="PROXIES_USE_CONSISTENCY_HASH_BY_API_KEY"
-                        class="font-semibold text-gray-700"
-                >是否开启固定代理策略</label
-                >
-                <div
-                        class="relative inline-block w-10 mr-2 align-middle select-none transition duration-200 ease-in"
-                >
-                    <input
-                            type="checkbox"
-                            name="PROXIES_USE_CONSISTENCY_HASH_BY_API_KEY"
-                            id="PROXIES_USE_CONSISTENCY_HASH_BY_API_KEY"
-                            class="toggle-checkbox absolute block w-6 h-6 rounded-full bg-white border-4 appearance-none cursor-pointer"
-                    />
-                    <label
-                            for="PROXIES_USE_CONSISTENCY_HASH_BY_API_KEY"
-                            class="toggle-label block overflow-hidden h-6 rounded-full bg-gray-300 cursor-pointer"
-                    ></label>
-                </div>
-            </div>
-            <small class="text-gray-500 mt-1 block"
-            >开启后，对于每一个API_KEY将根据算法从代理列表中选取同一个代理IP，防止一个API_KEY同时被多个IP访问，也同时防止了一个IP访问了过多的API_KEY。</small
-            >
-          </div>
-        </div>
-  
-        <!-- 模型相关配置 -->
-        <div class="config-section" id="model-section">
-          <h2
-            class="text-xl font-bold mb-6 pb-3 border-b flex items-center gap-2 text-gray-800 border-violet-300 border-opacity-30"
-          >
-            <i class="fas fa-robot text-violet-400"></i> 模型相关配置
-          </h2>
-  
-          <!-- 测试模型 -->
-          <div class="mb-6">
-            <label for="TEST_MODEL" class="block font-semibold mb-2 text-gray-700"
-              >测试模型</label
-            >
-            <div class="flex items-center gap-2">
-              <input
-                type="text"
-                id="TEST_MODEL"
-                name="TEST_MODEL"
-                placeholder="gemini-1.5-flash"
-                class="flex-grow px-4 py-3 rounded-lg form-input-themed"
-              />
-              <button
-                type="button"
-                title="选择模型"
-                class="model-helper-trigger-btn p-2 rounded-md text-violet-300 hover:bg-violet-700 transition-colors"
-                data-target-input-id="TEST_MODEL"
-              >
-                <i class="fas fa-list-ul"></i>
-              </button>
-            </div>
-            <small class="text-gray-500 mt-1 block">用于测试API密钥的模型</small>
-          </div>
-<<<<<<< HEAD
-  
-          <!-- 图像模型列表 -->
-          <div class="mb-6">
-            <label
-              for="IMAGE_MODELS"
-              class="block font-semibold mb-2 text-gray-700"
-              >图像模型列表</label
-            >
-            <div class="array-container" id="IMAGE_MODELS_container">
-              <!-- 数组项将在这里动态添加 -->
-=======
+          </div>
           <!-- 移除添加预算映射按钮 -->
           <!-- <div class="flex justify-end">
                             <button type="button" class="bg-primary-600 hover:bg-primary-700 text-white px-4 py-2 rounded-lg font-medium transition-all duration-200 flex items-center gap-2" id="addBudgetMapItemBtn">
@@ -1134,1282 +1331,1026 @@
             <!-- 安全设置项将在这里动态添加 -->
             <div class="text-gray-500 text-sm italic">
               定义模型的安全过滤阈值。
->>>>>>> c3b3d341
             </div>
-            <div class="flex justify-end gap-2 mt-2">
-              <button
-                type="button"
-                title="从列表选择模型添加到下方"
-                class="model-helper-trigger-btn p-2 rounded-md text-violet-300 hover:bg-violet-700 transition-colors"
-                data-target-array-key="IMAGE_MODELS"
-              >
-                <i class="fas fa-list-ul"></i>
-              </button>
-              <button
-                type="button"
-                class="bg-violet-600 hover:bg-violet-700 text-white px-4 py-2 rounded-lg font-medium transition-all duration-200 flex items-center gap-2"
-                onclick="addArrayItem('IMAGE_MODELS')"
-              >
-                <i class="fas fa-plus"></i> 添加模型
-              </button>
-            </div>
-            <small class="text-gray-500 mt-1 block">支持图像处理的模型列表</small>
-          </div>
-  
-          <!-- 搜索模型列表 -->
-          <div class="mb-6">
+          </div>
+          <div class="flex justify-end">
+            <button
+              type="button"
+              class="bg-violet-600 hover:bg-violet-700 text-white px-4 py-2 rounded-lg font-medium transition-all duration-200 flex items-center gap-2"
+              id="addSafetySettingBtn"
+            >
+              <i class="fas fa-plus"></i> 添加安全设置
+            </button>
+          </div>
+          <small class="text-gray-500 mt-1 block"
+            >配置模型的安全过滤级别，例如 HARM_CATEGORY_HARASSMENT:
+            BLOCK_NONE。</small
+          >
+          <div class="warning-text">
+            <i class="fas fa-exclamation-triangle"></i>
+            <span
+              >建议设置成OFF，其他值会影响输出速度，非必要不要随便改动。</span
+            >
+          </div>
+        </div>
+      </div>
+
+      <!-- 图像生成相关配置 -->
+      <div class="config-section" id="image-section">
+        <h2
+          class="text-xl font-bold mb-6 pb-3 border-b flex items-center gap-2 text-gray-800 border-violet-300 border-opacity-30"
+        >
+          <i class="fas fa-image text-violet-400"></i> 图像生成配置
+        </h2>
+
+        <!-- 付费API密钥 -->
+        <div class="mb-6">
+          <label for="PAID_KEY" class="block font-semibold mb-2 text-gray-700"
+            >付费API密钥</label
+          >
+          <input
+            type="text"
+            id="PAID_KEY"
+            name="PAID_KEY"
+            placeholder="AIzaSyxxxxxxxxxxxxxxxxxxx"
+            class="w-full px-4 py-3 rounded-lg sensitive-input form-input-themed"
+          />
+          <small class="text-gray-500 mt-1 block"
+            >用于图像生成的付费API密钥</small
+          >
+        </div>
+
+        <!-- 图像生成模型 -->
+        <div class="mb-6">
+          <label
+            for="CREATE_IMAGE_MODEL"
+            class="block font-semibold mb-2 text-gray-700"
+            >图像生成模型</label
+          >
+          <div class="flex items-center gap-2">
+            <input
+              type="text"
+              id="CREATE_IMAGE_MODEL"
+              name="CREATE_IMAGE_MODEL"
+              placeholder="imagen-3.0-generate-002"
+              class="flex-grow px-4 py-3 rounded-lg form-input-themed"
+            />
+            <button
+              type="button"
+              title="选择模型"
+              class="model-helper-trigger-btn p-2 rounded-md text-violet-300 hover:bg-violet-700 transition-colors"
+              data-target-input-id="CREATE_IMAGE_MODEL"
+            >
+              <i class="fas fa-list-ul"></i>
+            </button>
+          </div>
+          <small class="text-gray-500 mt-1 block">用于图像生成的模型</small>
+        </div>
+
+        <!-- 上传提供商 -->
+        <div class="mb-6">
+          <label
+            for="UPLOAD_PROVIDER"
+            class="block font-semibold mb-2 text-gray-700"
+            >上传提供商</label
+          >
+          <select
+            id="UPLOAD_PROVIDER"
+            name="UPLOAD_PROVIDER"
+            class="w-full px-4 py-3 rounded-lg form-select-themed"
+          >
+            <option value="smms" selected>SM.MS</option>
+            <option value="picgo">PicGo</option>
+            <option value="cloudflare_imgbed">Cloudflare</option>
+          </select>
+          <small class="text-gray-500 mt-1 block">图片上传服务提供商</small>
+        </div>
+
+        <!-- SM.MS密钥 -->
+        <div class="mb-6 provider-config active" data-provider="smms">
+          <label
+            for="SMMS_SECRET_TOKEN"
+            class="block font-semibold mb-2 text-gray-700"
+            >SM.MS密钥</label
+          >
+          <input
+            type="text"
+            id="SMMS_SECRET_TOKEN"
+            name="SMMS_SECRET_TOKEN"
+            placeholder="XXXXXXXXXXXXXXXXXXXXXXXXXXXXXX"
+            class="w-full px-4 py-3 rounded-lg sensitive-input form-input-themed"
+          />
+          <small class="text-gray-500 mt-1 block">SM.MS图床的密钥</small>
+        </div>
+
+        <!-- PicGo API密钥 -->
+        <div class="mb-6 provider-config" data-provider="picgo">
+          <label
+            for="PICGO_API_KEY"
+            class="block font-semibold mb-2 text-gray-700"
+            >PicGo API密钥</label
+          >
+          <input
+            type="text"
+            id="PICGO_API_KEY"
+            name="PICGO_API_KEY"
+            placeholder="xxxx"
+            class="w-full px-4 py-3 rounded-lg sensitive-input form-input-themed"
+          />
+          <small class="text-gray-500 mt-1 block">PicGo的API密钥</small>
+        </div>
+
+        <!-- Cloudflare图床URL -->
+        <div class="mb-6 provider-config" data-provider="cloudflare_imgbed">
+          <label
+            for="CLOUDFLARE_IMGBED_URL"
+            class="block font-semibold mb-2 text-gray-700"
+            >Cloudflare图床URL</label
+          >
+          <input
+            type="text"
+            id="CLOUDFLARE_IMGBED_URL"
+            name="CLOUDFLARE_IMGBED_URL"
+            placeholder="https://xxxxxxx.pages.dev/upload"
+            class="w-full px-4 py-3 rounded-lg form-input-themed"
+          />
+          <small class="text-gray-500 mt-1 block">Cloudflare图床的URL</small>
+        </div>
+
+        <!-- Cloudflare认证码 -->
+        <div class="mb-6 provider-config" data-provider="cloudflare_imgbed">
+          <label
+            for="CLOUDFLARE_IMGBED_AUTH_CODE"
+            class="block font-semibold mb-2 text-gray-700"
+            >Cloudflare认证码</label
+          >
+          <input
+            type="text"
+            id="CLOUDFLARE_IMGBED_AUTH_CODE"
+            name="CLOUDFLARE_IMGBED_AUTH_CODE"
+            placeholder="xxxxxxxxx"
+            class="w-full px-4 py-3 rounded-lg sensitive-input form-input-themed"
+          />
+          <small class="text-gray-500 mt-1 block">Cloudflare图床的认证码</small>
+        </div>
+      </div>
+
+      <!-- 流式输出优化器配置 -->
+      <div class="config-section" id="stream-section">
+        <h2
+          class="text-xl font-bold mb-6 pb-3 border-b flex items-center gap-2 text-gray-800 border-violet-300 border-opacity-30"
+        >
+          <i class="fas fa-stream text-violet-400"></i> 流式输出优化器
+        </h2>
+
+        <!-- 启用流式输出优化 -->
+        <div class="mb-6 flex items-center justify-between">
+          <label
+            for="STREAM_OPTIMIZER_ENABLED"
+            class="font-semibold text-gray-700"
+            >启用流式输出优化</label
+          >
+          <div
+            class="relative inline-block w-10 mr-2 align-middle select-none transition duration-200 ease-in"
+          >
+            <input
+              type="checkbox"
+              name="STREAM_OPTIMIZER_ENABLED"
+              id="STREAM_OPTIMIZER_ENABLED"
+              class="toggle-checkbox absolute block w-6 h-6 rounded-full bg-white border-4 appearance-none cursor-pointer"
+            />
             <label
-              for="SEARCH_MODELS"
-              class="block font-semibold mb-2 text-gray-700"
-              >搜索模型列表</label
-            >
-            <div class="array-container" id="SEARCH_MODELS_container">
-              <!-- 数组项将在这里动态添加 -->
-            </div>
-            <div class="flex justify-end gap-2 mt-2">
-              <button
-                type="button"
-                title="从列表选择模型添加到下方"
-                class="model-helper-trigger-btn p-2 rounded-md text-violet-300 hover:bg-violet-700 transition-colors"
-                data-target-array-key="SEARCH_MODELS"
-              >
-                <i class="fas fa-list-ul"></i>
-              </button>
-              <button
-                type="button"
-                class="bg-violet-600 hover:bg-violet-700 text-white px-4 py-2 rounded-lg font-medium transition-all duration-200 flex items-center gap-2"
-                onclick="addArrayItem('SEARCH_MODELS')"
-              >
-                <i class="fas fa-plus"></i> 添加模型
-              </button>
-            </div>
-            <small class="text-gray-500 mt-1 block">支持搜索功能的模型列表</small>
-          </div>
-  
-          <!-- 过滤模型列表 -->
-          <div class="mb-6">
+              for="STREAM_OPTIMIZER_ENABLED"
+              class="toggle-label block overflow-hidden h-6 rounded-full bg-gray-300 cursor-pointer"
+            ></label>
+          </div>
+        </div>
+
+        <!-- 最小延迟 -->
+        <div class="mb-6">
+          <label
+            for="STREAM_MIN_DELAY"
+            class="block font-semibold mb-2 text-gray-700"
+            >最小延迟（秒）</label
+          >
+          <input
+            type="number"
+            id="STREAM_MIN_DELAY"
+            name="STREAM_MIN_DELAY"
+            min="0"
+            max="1"
+            step="0.001"
+            class="w-full px-4 py-3 rounded-lg form-input-themed"
+          />
+          <small class="text-gray-500 mt-1 block">流式输出的最小延迟时间</small>
+        </div>
+
+        <!-- 最大延迟 -->
+        <div class="mb-6">
+          <label
+            for="STREAM_MAX_DELAY"
+            class="block font-semibold mb-2 text-gray-700"
+            >最大延迟（秒）</label
+          >
+          <input
+            type="number"
+            id="STREAM_MAX_DELAY"
+            name="STREAM_MAX_DELAY"
+            min="0"
+            max="1"
+            step="0.001"
+            class="w-full px-4 py-3 rounded-lg form-input-themed"
+          />
+          <small class="text-gray-500 mt-1 block">流式输出的最大延迟时间</small>
+        </div>
+
+        <!-- 短文本阈值 -->
+        <div class="mb-6">
+          <label
+            for="STREAM_SHORT_TEXT_THRESHOLD"
+            class="block font-semibold mb-2 text-gray-700"
+            >短文本阈值</label
+          >
+          <input
+            type="number"
+            id="STREAM_SHORT_TEXT_THRESHOLD"
+            name="STREAM_SHORT_TEXT_THRESHOLD"
+            min="1"
+            max="100"
+            class="w-full px-4 py-3 rounded-lg form-input-themed"
+          />
+          <small class="text-gray-500 mt-1 block">短文本的字符阈值</small>
+        </div>
+
+        <!-- 长文本阈值 -->
+        <div class="mb-6">
+          <label
+            for="STREAM_LONG_TEXT_THRESHOLD"
+            class="block font-semibold mb-2 text-gray-700"
+            >长文本阈值</label
+          >
+          <input
+            type="number"
+            id="STREAM_LONG_TEXT_THRESHOLD"
+            name="STREAM_LONG_TEXT_THRESHOLD"
+            min="1"
+            max="1000"
+            class="w-full px-4 py-3 rounded-lg form-input-themed"
+          />
+          <small class="text-gray-500 mt-1 block">长文本的字符阈值</small>
+        </div>
+
+        <!-- 分块大小 -->
+        <div class="mb-6">
+          <label
+            for="STREAM_CHUNK_SIZE"
+            class="block font-semibold mb-2 text-gray-700"
+            >分块大小</label
+          >
+          <input
+            type="number"
+            id="STREAM_CHUNK_SIZE"
+            name="STREAM_CHUNK_SIZE"
+            min="1"
+            max="100"
+            class="w-full px-4 py-3 rounded-lg form-input-themed"
+          />
+          <small class="text-gray-500 mt-1 block">流式输出的分块大小</small>
+        </div>
+
+        <!-- Fake Streaming Configuration -->
+        <h3
+          class="text-lg font-semibold mb-4 pt-4 border-t border-violet-300 border-opacity-20 text-gray-200"
+        >
+          <i class="fas fa-ghost text-violet-400"></i> 假流式配置 (Fake
+          Streaming)
+        </h3>
+
+        <!-- 启用假流式输出 -->
+        <div class="mb-6 flex items-center justify-between">
+          <label for="FAKE_STREAM_ENABLED" class="font-semibold text-gray-700"
+            >启用假流式输出</label
+          >
+          <div
+            class="relative inline-block w-10 mr-2 align-middle select-none transition duration-200 ease-in"
+          >
+            <input
+              type="checkbox"
+              name="FAKE_STREAM_ENABLED"
+              id="FAKE_STREAM_ENABLED"
+              class="toggle-checkbox absolute block w-6 h-6 rounded-full bg-white border-4 appearance-none cursor-pointer"
+            />
             <label
-              for="FILTERED_MODELS"
-              class="block font-semibold mb-2 text-gray-700"
-              >过滤模型列表</label
-            >
-            <div class="array-container" id="FILTERED_MODELS_container">
-              <!-- 数组项将在这里动态添加 -->
-            </div>
-            <div class="flex justify-end gap-2 mt-2">
-              <button
-                type="button"
-                title="从列表选择模型添加到下方"
-                class="model-helper-trigger-btn p-2 rounded-md text-violet-300 hover:bg-violet-700 transition-colors"
-                data-target-array-key="FILTERED_MODELS"
-              >
-                <i class="fas fa-list-ul"></i>
-              </button>
-              <button
-                type="button"
-                class="bg-violet-600 hover:bg-violet-700 text-white px-4 py-2 rounded-lg font-medium transition-all duration-200 flex items-center gap-2"
-                onclick="addArrayItem('FILTERED_MODELS')"
-              >
-                <i class="fas fa-plus"></i> 添加模型
-              </button>
-            </div>
-            <small class="text-gray-500 mt-1 block">需要过滤的模型列表</small>
-          </div>
-  
-          <!-- 启用代码执行工具 -->
-          <div class="mb-6 flex items-center justify-between">
+              for="FAKE_STREAM_ENABLED"
+              class="toggle-label block overflow-hidden h-6 rounded-full bg-gray-300 cursor-pointer"
+            ></label>
+          </div>
+        </div>
+        <small class="text-gray-500 mt-1 block mb-4"
+          >当启用时，将调用非流式接口，并在等待响应期间发送空数据以维持连接。</small
+        >
+
+        <!-- 假流式发送空数据的间隔时间 -->
+        <div class="mb-6">
+          <label
+            for="FAKE_STREAM_EMPTY_DATA_INTERVAL_SECONDS"
+            class="block font-semibold mb-2 text-gray-700"
+            >假流式空数据发送间隔（秒）</label
+          >
+          <input
+            type="number"
+            id="FAKE_STREAM_EMPTY_DATA_INTERVAL_SECONDS"
+            name="FAKE_STREAM_EMPTY_DATA_INTERVAL_SECONDS"
+            min="1"
+            max="60"
+            step="1"
+            class="w-full px-4 py-3 rounded-lg form-input-themed"
+          />
+          <small class="text-gray-500 mt-1 block"
+            >在启用假流式输出时，向客户端发送空数据以维持连接状态的时间间隔（建议
+            3-10 秒）。</small
+          >
+        </div>
+      </div>
+
+      <!-- 定时任务配置 -->
+      <div class="config-section" id="scheduler-section">
+        <h2
+          class="text-xl font-bold mb-6 pb-3 border-b flex items-center gap-2 text-gray-800 border-violet-300 border-opacity-30"
+        >
+          <i class="fas fa-clock text-violet-400"></i> 定时任务配置
+        </h2>
+
+        <!-- 检查间隔 -->
+        <div class="mb-6">
+          <label
+            for="CHECK_INTERVAL_HOURS"
+            class="block font-semibold mb-2 text-gray-700"
+            >检查间隔（小时）</label
+          >
+          <input
+            type="number"
+            id="CHECK_INTERVAL_HOURS"
+            name="CHECK_INTERVAL_HOURS"
+            min="1"
+            class="w-full px-4 py-3 rounded-lg form-input-themed"
+          />
+          <small class="text-gray-500 mt-1 block"
+            >定时检查密钥状态的间隔时间（单位：小时）</small
+          >
+        </div>
+
+        <!-- 时区 -->
+        <div class="mb-6">
+          <label for="TIMEZONE" class="block font-semibold mb-2 text-gray-700"
+            >时区</label
+          >
+          <input
+            type="text"
+            id="TIMEZONE"
+            name="TIMEZONE"
+            placeholder="例如: Asia/Shanghai"
+            class="w-full px-4 py-3 rounded-lg form-input-themed"
+          />
+          <small class="text-gray-500 mt-1 block"
+            >定时任务使用的时区，格式如 "Asia/Shanghai" 或 "UTC"</small
+          >
+        </div>
+      </div>
+
+      <!-- 日志配置 -->
+      <div class="config-section" id="logging-section">
+        <h2
+          class="text-xl font-bold mb-6 pb-3 border-b flex items-center gap-2 text-gray-800 border-violet-300 border-opacity-30"
+        >
+          <i class="fas fa-file-alt text-violet-400"></i> 日志配置
+        </h2>
+
+        <!-- 日志级别 -->
+        <div class="mb-6">
+          <label for="LOG_LEVEL" class="block font-semibold mb-2 text-gray-700"
+            >日志级别</label
+          >
+          <select
+            id="LOG_LEVEL"
+            name="LOG_LEVEL"
+            class="w-full px-4 py-3 rounded-lg form-select-themed"
+          >
+            <option value="DEBUG">DEBUG</option>
+            <option value="INFO">INFO</option>
+            <option value="WARNING">WARNING</option>
+            <option value="ERROR">ERROR</option>
+            <option value="CRITICAL">CRITICAL</option>
+          </select>
+          <small class="text-gray-500 mt-1 block"
+            >设置应用程序的日志记录详细程度</small
+          >
+        </div>
+
+        <!-- 自动删除错误日志 -->
+        <div class="mb-6">
+          <div class="flex items-center justify-between">
             <label
-              for="TOOLS_CODE_EXECUTION_ENABLED"
+              for="AUTO_DELETE_ERROR_LOGS_ENABLED"
               class="font-semibold text-gray-700"
-              >启用代码执行工具</label
+              >是否开启自动删除错误日志</label
             >
             <div
               class="relative inline-block w-10 mr-2 align-middle select-none transition duration-200 ease-in"
             >
               <input
                 type="checkbox"
-                name="TOOLS_CODE_EXECUTION_ENABLED"
-                id="TOOLS_CODE_EXECUTION_ENABLED"
+                name="AUTO_DELETE_ERROR_LOGS_ENABLED"
+                id="AUTO_DELETE_ERROR_LOGS_ENABLED"
                 class="toggle-checkbox absolute block w-6 h-6 rounded-full bg-white border-4 appearance-none cursor-pointer"
               />
               <label
-                for="TOOLS_CODE_EXECUTION_ENABLED"
+                for="AUTO_DELETE_ERROR_LOGS_ENABLED"
                 class="toggle-label block overflow-hidden h-6 rounded-full bg-gray-300 cursor-pointer"
               ></label>
             </div>
           </div>
-  
-          <!-- 显示搜索链接 -->
-          <div class="mb-6 flex items-center justify-between">
-            <label for="SHOW_SEARCH_LINK" class="font-semibold text-gray-700"
-              >显示搜索链接</label
+          <small class="text-gray-500 mt-1 block"
+            >开启后，将自动删除指定天数前的错误日志。</small
+          >
+        </div>
+
+        <!-- 自动删除日志天数 -->
+        <div class="mb-6">
+          <label
+            for="AUTO_DELETE_ERROR_LOGS_DAYS"
+            class="block font-semibold mb-2 text-gray-700"
+            >自动删除多少天前的错误日志</label
+          >
+          <select
+            id="AUTO_DELETE_ERROR_LOGS_DAYS"
+            name="AUTO_DELETE_ERROR_LOGS_DAYS"
+            class="w-full px-4 py-3 rounded-lg form-select-themed"
+          >
+            <option value="1">1 天</option>
+            <option value="7">7 天</option>
+            <option value="30">30 天</option>
+          </select>
+          <small class="text-gray-500 mt-1 block"
+            >选择自动删除错误日志的天数。</small
+          >
+        </div>
+
+        <!-- 自动删除请求日志 -->
+        <div class="mb-6">
+          <div class="flex items-center justify-between">
+            <label
+              for="AUTO_DELETE_REQUEST_LOGS_ENABLED"
+              class="font-semibold text-gray-700"
+              >是否开启自动删除请求日志</label
             >
             <div
               class="relative inline-block w-10 mr-2 align-middle select-none transition duration-200 ease-in"
             >
               <input
                 type="checkbox"
-                name="SHOW_SEARCH_LINK"
-                id="SHOW_SEARCH_LINK"
+                name="AUTO_DELETE_REQUEST_LOGS_ENABLED"
+                id="AUTO_DELETE_REQUEST_LOGS_ENABLED"
                 class="toggle-checkbox absolute block w-6 h-6 rounded-full bg-white border-4 appearance-none cursor-pointer"
               />
               <label
-                for="SHOW_SEARCH_LINK"
+                for="AUTO_DELETE_REQUEST_LOGS_ENABLED"
                 class="toggle-label block overflow-hidden h-6 rounded-full bg-gray-300 cursor-pointer"
               ></label>
             </div>
           </div>
-  
-          <!-- 显示思考过程 -->
-          <div class="mb-6 flex items-center justify-between">
-            <label for="SHOW_THINKING_PROCESS" class="font-semibold text-gray-700"
-              >显示思考过程</label
-            >
-            <div
-              class="relative inline-block w-10 mr-2 align-middle select-none transition duration-200 ease-in"
-            >
-              <input
-                type="checkbox"
-                name="SHOW_THINKING_PROCESS"
-                id="SHOW_THINKING_PROCESS"
-                class="toggle-checkbox absolute block w-6 h-6 rounded-full bg-white border-4 appearance-none cursor-pointer"
-              />
-              <label
-                for="SHOW_THINKING_PROCESS"
-                class="toggle-label block overflow-hidden h-6 rounded-full bg-gray-300 cursor-pointer"
-              ></label>
-            </div>
-          </div>
-  
-          <!-- 思考模型列表 -->
-          <div class="mb-6">
-            <label
-              for="THINKING_MODELS"
-              class="block font-semibold mb-2 text-gray-700"
-              >思考模型列表</label
-            >
-            <div class="array-container" id="THINKING_MODELS_container">
-              <!-- 数组项将在这里动态添加 -->
-            </div>
-            <div class="flex justify-end gap-2 mt-2">
-              <button
-                type="button"
-                title="从列表选择模型添加到下方"
-                class="model-helper-trigger-btn p-2 rounded-md text-violet-300 hover:bg-violet-700 transition-colors"
-                data-target-array-key="THINKING_MODELS"
-              >
-                <i class="fas fa-list-ul"></i>
-              </button>
-              <button
-                type="button"
-                class="bg-violet-600 hover:bg-violet-700 text-white px-4 py-2 rounded-lg font-medium transition-all duration-200 flex items-center gap-2"
-                onclick="addArrayItem('THINKING_MODELS')"
-              >
-                <i class="fas fa-plus"></i> 添加模型
-              </button>
-            </div>
-            <small class="text-gray-500 mt-1 block"
-              >用于"思考过程"的模型列表</small
-            >
-          </div>
-  
-          <!-- 思考模型预算映射 -->
-          <div class="mb-6">
-            <label
-              for="THINKING_BUDGET_MAP"
-              class="block font-semibold mb-2 text-gray-700"
-              >思考模型预算映射</label
-            >
-            <div
-              class="bg-white rounded-lg border border-gray-200 p-4 mb-2 space-y-3"
-              id="THINKING_BUDGET_MAP_container"
-              style="
-                background-color: rgba(255, 255, 255, 0.95);
-                border: 1px solid rgba(0, 0, 0, 0.12);
-                color: #374151;
-              "
-            >
-              <!-- 键值对将在这里动态添加 -->
-              <div class="text-gray-500 text-sm italic">
-                请先在上方添加思考模型，然后在此处配置预算。
-              </div>
-            </div>
-            <!-- 移除添加预算映射按钮 -->
-            <!-- <div class="flex justify-end">
-                              <button type="button" class="bg-primary-600 hover:bg-primary-700 text-white px-4 py-2 rounded-lg font-medium transition-all duration-200 flex items-center gap-2" id="addBudgetMapItemBtn">
-                                  <i class="fas fa-plus"></i> 添加预算映射
-                              </button>
-                          </div> -->
-            <small class="text-gray-500 mt-1 block"
-              >为每个思考模型设置预算（整数，最大值
-              24576），此项与上方模型列表自动关联。</small
-            >
-          </div>
-          <!-- 安全设置 -->
-          <div class="mb-6">
-            <label
-              for="SAFETY_SETTINGS"
-              class="block font-semibold mb-2 text-gray-700"
-              >安全设置 (Safety Settings)</label
-            >
-            <div
-              class="bg-white rounded-lg border border-gray-200 p-4 mb-2 space-y-3"
-              id="SAFETY_SETTINGS_container"
-              style="
-                background-color: rgba(255, 255, 255, 0.95);
-                border: 1px solid rgba(0, 0, 0, 0.12);
-                color: #374151;
-              "
-            >
-              <!-- 安全设置项将在这里动态添加 -->
-              <div class="text-gray-500 text-sm italic">
-                定义模型的安全过滤阈值。
-              </div>
-            </div>
-            <div class="flex justify-end">
-              <button
-                type="button"
-                class="bg-violet-600 hover:bg-violet-700 text-white px-4 py-2 rounded-lg font-medium transition-all duration-200 flex items-center gap-2"
-                id="addSafetySettingBtn"
-              >
-                <i class="fas fa-plus"></i> 添加安全设置
-              </button>
-            </div>
-            <small class="text-gray-500 mt-1 block"
-              >配置模型的安全过滤级别，例如 HARM_CATEGORY_HARASSMENT:
-              BLOCK_NONE。</small
-            >
-            <div class="warning-text">
-              <i class="fas fa-exclamation-triangle"></i>
-              <span
-                >建议设置成OFF，其他值会影响输出速度，非必要不要随便改动。</span
-              >
-            </div>
-          </div>
-        </div>
-  
-        <!-- 图像生成相关配置 -->
-        <div class="config-section" id="image-section">
-          <h2
-            class="text-xl font-bold mb-6 pb-3 border-b flex items-center gap-2 text-gray-800 border-violet-300 border-opacity-30"
-          >
-            <i class="fas fa-image text-violet-400"></i> 图像生成配置
-          </h2>
-  
-          <!-- 付费API密钥 -->
-          <div class="mb-6">
-            <label for="PAID_KEY" class="block font-semibold mb-2 text-gray-700"
-              >付费API密钥</label
-            >
-            <input
-              type="text"
-              id="PAID_KEY"
-              name="PAID_KEY"
-              placeholder="AIzaSyxxxxxxxxxxxxxxxxxxx"
-              class="w-full px-4 py-3 rounded-lg sensitive-input form-input-themed"
-            />
-            <small class="text-gray-500 mt-1 block"
-              >用于图像生成的付费API密钥</small
-            >
-          </div>
-  
-          <!-- 图像生成模型 -->
-          <div class="mb-6">
-            <label
-              for="CREATE_IMAGE_MODEL"
-              class="block font-semibold mb-2 text-gray-700"
-              >图像生成模型</label
-            >
-            <div class="flex items-center gap-2">
-              <input
-                type="text"
-                id="CREATE_IMAGE_MODEL"
-                name="CREATE_IMAGE_MODEL"
-                placeholder="imagen-3.0-generate-002"
-                class="flex-grow px-4 py-3 rounded-lg form-input-themed"
-              />
-              <button
-                type="button"
-                title="选择模型"
-                class="model-helper-trigger-btn p-2 rounded-md text-violet-300 hover:bg-violet-700 transition-colors"
-                data-target-input-id="CREATE_IMAGE_MODEL"
-              >
-                <i class="fas fa-list-ul"></i>
-              </button>
-            </div>
-            <small class="text-gray-500 mt-1 block">用于图像生成的模型</small>
-          </div>
-  
-          <!-- 上传提供商 -->
-          <div class="mb-6">
-            <label
-              for="UPLOAD_PROVIDER"
-              class="block font-semibold mb-2 text-gray-700"
-              >上传提供商</label
-            >
-            <select
-              id="UPLOAD_PROVIDER"
-              name="UPLOAD_PROVIDER"
-              class="w-full px-4 py-3 rounded-lg form-select-themed"
-            >
-              <option value="smms" selected>SM.MS</option>
-              <option value="picgo">PicGo</option>
-              <option value="cloudflare_imgbed">Cloudflare</option>
-            </select>
-            <small class="text-gray-500 mt-1 block">图片上传服务提供商</small>
-          </div>
-  
-          <!-- SM.MS密钥 -->
-          <div class="mb-6 provider-config active" data-provider="smms">
-            <label
-              for="SMMS_SECRET_TOKEN"
-              class="block font-semibold mb-2 text-gray-700"
-              >SM.MS密钥</label
-            >
-            <input
-              type="text"
-              id="SMMS_SECRET_TOKEN"
-              name="SMMS_SECRET_TOKEN"
-              placeholder="XXXXXXXXXXXXXXXXXXXXXXXXXXXXXX"
-              class="w-full px-4 py-3 rounded-lg sensitive-input form-input-themed"
-            />
-            <small class="text-gray-500 mt-1 block">SM.MS图床的密钥</small>
-          </div>
-  
-          <!-- PicGo API密钥 -->
-          <div class="mb-6 provider-config" data-provider="picgo">
-            <label
-              for="PICGO_API_KEY"
-              class="block font-semibold mb-2 text-gray-700"
-              >PicGo API密钥</label
-            >
-            <input
-              type="text"
-              id="PICGO_API_KEY"
-              name="PICGO_API_KEY"
-              placeholder="xxxx"
-              class="w-full px-4 py-3 rounded-lg sensitive-input form-input-themed"
-            />
-            <small class="text-gray-500 mt-1 block">PicGo的API密钥</small>
-          </div>
-  
-          <!-- Cloudflare图床URL -->
-          <div class="mb-6 provider-config" data-provider="cloudflare_imgbed">
-            <label
-              for="CLOUDFLARE_IMGBED_URL"
-              class="block font-semibold mb-2 text-gray-700"
-              >Cloudflare图床URL</label
-            >
-            <input
-              type="text"
-              id="CLOUDFLARE_IMGBED_URL"
-              name="CLOUDFLARE_IMGBED_URL"
-              placeholder="https://xxxxxxx.pages.dev/upload"
-              class="w-full px-4 py-3 rounded-lg form-input-themed"
-            />
-            <small class="text-gray-500 mt-1 block">Cloudflare图床的URL</small>
-          </div>
-  
-          <!-- Cloudflare认证码 -->
-          <div class="mb-6 provider-config" data-provider="cloudflare_imgbed">
-            <label
-              for="CLOUDFLARE_IMGBED_AUTH_CODE"
-              class="block font-semibold mb-2 text-gray-700"
-              >Cloudflare认证码</label
-            >
-            <input
-              type="text"
-              id="CLOUDFLARE_IMGBED_AUTH_CODE"
-              name="CLOUDFLARE_IMGBED_AUTH_CODE"
-              placeholder="xxxxxxxxx"
-              class="w-full px-4 py-3 rounded-lg sensitive-input form-input-themed"
-            />
-            <small class="text-gray-500 mt-1 block">Cloudflare图床的认证码</small>
-          </div>
-        </div>
-  
-        <!-- 流式输出优化器配置 -->
-        <div class="config-section" id="stream-section">
-          <h2
-            class="text-xl font-bold mb-6 pb-3 border-b flex items-center gap-2 text-gray-800 border-violet-300 border-opacity-30"
-          >
-            <i class="fas fa-stream text-violet-400"></i> 流式输出优化器
-          </h2>
-  
-          <!-- 启用流式输出优化 -->
-          <div class="mb-6 flex items-center justify-between">
-            <label
-              for="STREAM_OPTIMIZER_ENABLED"
-              class="font-semibold text-gray-700"
-              >启用流式输出优化</label
-            >
-            <div
-              class="relative inline-block w-10 mr-2 align-middle select-none transition duration-200 ease-in"
-            >
-              <input
-                type="checkbox"
-                name="STREAM_OPTIMIZER_ENABLED"
-                id="STREAM_OPTIMIZER_ENABLED"
-                class="toggle-checkbox absolute block w-6 h-6 rounded-full bg-white border-4 appearance-none cursor-pointer"
-              />
-              <label
-                for="STREAM_OPTIMIZER_ENABLED"
-                class="toggle-label block overflow-hidden h-6 rounded-full bg-gray-300 cursor-pointer"
-              ></label>
-            </div>
-          </div>
-  
-          <!-- 最小延迟 -->
-          <div class="mb-6">
-            <label
-              for="STREAM_MIN_DELAY"
-              class="block font-semibold mb-2 text-gray-700"
-              >最小延迟（秒）</label
-            >
-            <input
-              type="number"
-              id="STREAM_MIN_DELAY"
-              name="STREAM_MIN_DELAY"
-              min="0"
-              max="1"
-              step="0.001"
-              class="w-full px-4 py-3 rounded-lg form-input-themed"
-            />
-            <small class="text-gray-500 mt-1 block">流式输出的最小延迟时间</small>
-          </div>
-  
-          <!-- 最大延迟 -->
-          <div class="mb-6">
-            <label
-              for="STREAM_MAX_DELAY"
-              class="block font-semibold mb-2 text-gray-700"
-              >最大延迟（秒）</label
-            >
-            <input
-              type="number"
-              id="STREAM_MAX_DELAY"
-              name="STREAM_MAX_DELAY"
-              min="0"
-              max="1"
-              step="0.001"
-              class="w-full px-4 py-3 rounded-lg form-input-themed"
-            />
-            <small class="text-gray-500 mt-1 block">流式输出的最大延迟时间</small>
-          </div>
-  
-          <!-- 短文本阈值 -->
-          <div class="mb-6">
-            <label
-              for="STREAM_SHORT_TEXT_THRESHOLD"
-              class="block font-semibold mb-2 text-gray-700"
-              >短文本阈值</label
-            >
-            <input
-              type="number"
-              id="STREAM_SHORT_TEXT_THRESHOLD"
-              name="STREAM_SHORT_TEXT_THRESHOLD"
-              min="1"
-              max="100"
-              class="w-full px-4 py-3 rounded-lg form-input-themed"
-            />
-            <small class="text-gray-500 mt-1 block">短文本的字符阈值</small>
-          </div>
-  
-          <!-- 长文本阈值 -->
-          <div class="mb-6">
-            <label
-              for="STREAM_LONG_TEXT_THRESHOLD"
-              class="block font-semibold mb-2 text-gray-700"
-              >长文本阈值</label
-            >
-            <input
-              type="number"
-              id="STREAM_LONG_TEXT_THRESHOLD"
-              name="STREAM_LONG_TEXT_THRESHOLD"
-              min="1"
-              max="1000"
-              class="w-full px-4 py-3 rounded-lg form-input-themed"
-            />
-            <small class="text-gray-500 mt-1 block">长文本的字符阈值</small>
-          </div>
-  
-          <!-- 分块大小 -->
-          <div class="mb-6">
-            <label
-              for="STREAM_CHUNK_SIZE"
-              class="block font-semibold mb-2 text-gray-700"
-              >分块大小</label
-            >
-            <input
-              type="number"
-              id="STREAM_CHUNK_SIZE"
-              name="STREAM_CHUNK_SIZE"
-              min="1"
-              max="100"
-              class="w-full px-4 py-3 rounded-lg form-input-themed"
-            />
-            <small class="text-gray-500 mt-1 block">流式输出的分块大小</small>
-          </div>
-  
-          <!-- Fake Streaming Configuration -->
-          <h3
-            class="text-lg font-semibold mb-4 pt-4 border-t border-violet-300 border-opacity-20 text-gray-200"
-          >
-            <i class="fas fa-ghost text-violet-400"></i> 假流式配置 (Fake
-            Streaming)
-          </h3>
-  
-          <!-- 启用假流式输出 -->
-          <div class="mb-6 flex items-center justify-between">
-            <label for="FAKE_STREAM_ENABLED" class="font-semibold text-gray-700"
-              >启用假流式输出</label
-            >
-            <div
-              class="relative inline-block w-10 mr-2 align-middle select-none transition duration-200 ease-in"
-            >
-              <input
-                type="checkbox"
-                name="FAKE_STREAM_ENABLED"
-                id="FAKE_STREAM_ENABLED"
-                class="toggle-checkbox absolute block w-6 h-6 rounded-full bg-white border-4 appearance-none cursor-pointer"
-              />
-              <label
-                for="FAKE_STREAM_ENABLED"
-                class="toggle-label block overflow-hidden h-6 rounded-full bg-gray-300 cursor-pointer"
-              ></label>
-            </div>
-          </div>
-          <small class="text-gray-500 mt-1 block mb-4"
-            >当启用时，将调用非流式接口，并在等待响应期间发送空数据以维持连接。</small
-          >
-  
-          <!-- 假流式发送空数据的间隔时间 -->
-          <div class="mb-6">
-            <label
-              for="FAKE_STREAM_EMPTY_DATA_INTERVAL_SECONDS"
-              class="block font-semibold mb-2 text-gray-700"
-              >假流式空数据发送间隔（秒）</label
-            >
-            <input
-              type="number"
-              id="FAKE_STREAM_EMPTY_DATA_INTERVAL_SECONDS"
-              name="FAKE_STREAM_EMPTY_DATA_INTERVAL_SECONDS"
-              min="1"
-              max="60"
-              step="1"
-              class="w-full px-4 py-3 rounded-lg form-input-themed"
-            />
-            <small class="text-gray-500 mt-1 block"
-              >在启用假流式输出时，向客户端发送空数据以维持连接状态的时间间隔（建议
-              3-10 秒）。</small
-            >
-          </div>
-        </div>
-  
-        <!-- 定时任务配置 -->
-        <div class="config-section" id="scheduler-section">
-          <h2
-            class="text-xl font-bold mb-6 pb-3 border-b flex items-center gap-2 text-gray-800 border-violet-300 border-opacity-30"
-          >
-            <i class="fas fa-clock text-violet-400"></i> 定时任务配置
-          </h2>
-  
-          <!-- 检查间隔 -->
-          <div class="mb-6">
-            <label
-              for="CHECK_INTERVAL_HOURS"
-              class="block font-semibold mb-2 text-gray-700"
-              >检查间隔（小时）</label
-            >
-            <input
-              type="number"
-              id="CHECK_INTERVAL_HOURS"
-              name="CHECK_INTERVAL_HOURS"
-              min="1"
-              class="w-full px-4 py-3 rounded-lg form-input-themed"
-            />
-            <small class="text-gray-500 mt-1 block"
-              >定时检查密钥状态的间隔时间（单位：小时）</small
-            >
-          </div>
-  
-          <!-- 时区 -->
-          <div class="mb-6">
-            <label for="TIMEZONE" class="block font-semibold mb-2 text-gray-700"
-              >时区</label
-            >
-            <input
-              type="text"
-              id="TIMEZONE"
-              name="TIMEZONE"
-              placeholder="例如: Asia/Shanghai"
-              class="w-full px-4 py-3 rounded-lg form-input-themed"
-            />
-            <small class="text-gray-500 mt-1 block"
-              >定时任务使用的时区，格式如 "Asia/Shanghai" 或 "UTC"</small
-            >
-          </div>
-        </div>
-  
-        <!-- 日志配置 -->
-        <div class="config-section" id="logging-section">
-          <h2
-            class="text-xl font-bold mb-6 pb-3 border-b flex items-center gap-2 text-gray-800 border-violet-300 border-opacity-30"
-          >
-            <i class="fas fa-file-alt text-violet-400"></i> 日志配置
-          </h2>
-  
-          <!-- 日志级别 -->
-          <div class="mb-6">
-            <label for="LOG_LEVEL" class="block font-semibold mb-2 text-gray-700"
-              >日志级别</label
-            >
-            <select
-              id="LOG_LEVEL"
-              name="LOG_LEVEL"
-              class="w-full px-4 py-3 rounded-lg form-select-themed"
-            >
-              <option value="DEBUG">DEBUG</option>
-              <option value="INFO">INFO</option>
-              <option value="WARNING">WARNING</option>
-              <option value="ERROR">ERROR</option>
-              <option value="CRITICAL">CRITICAL</option>
-            </select>
-            <small class="text-gray-500 mt-1 block"
-              >设置应用程序的日志记录详细程度</small
-            >
-          </div>
-  
-          <!-- 自动删除错误日志 -->
-          <div class="mb-6">
-            <div class="flex items-center justify-between">
-              <label
-                for="AUTO_DELETE_ERROR_LOGS_ENABLED"
-                class="font-semibold text-gray-700"
-                >是否开启自动删除错误日志</label
-              >
-              <div
-                class="relative inline-block w-10 mr-2 align-middle select-none transition duration-200 ease-in"
-              >
-                <input
-                  type="checkbox"
-                  name="AUTO_DELETE_ERROR_LOGS_ENABLED"
-                  id="AUTO_DELETE_ERROR_LOGS_ENABLED"
-                  class="toggle-checkbox absolute block w-6 h-6 rounded-full bg-white border-4 appearance-none cursor-pointer"
-                />
-                <label
-                  for="AUTO_DELETE_ERROR_LOGS_ENABLED"
-                  class="toggle-label block overflow-hidden h-6 rounded-full bg-gray-300 cursor-pointer"
-                ></label>
-              </div>
-            </div>
-            <small class="text-gray-500 mt-1 block"
-              >开启后，将自动删除指定天数前的错误日志。</small
-            >
-          </div>
-  
-          <!-- 自动删除日志天数 -->
-          <div class="mb-6">
-            <label
-              for="AUTO_DELETE_ERROR_LOGS_DAYS"
-              class="block font-semibold mb-2 text-gray-700"
-              >自动删除多少天前的错误日志</label
-            >
-            <select
-              id="AUTO_DELETE_ERROR_LOGS_DAYS"
-              name="AUTO_DELETE_ERROR_LOGS_DAYS"
-              class="w-full px-4 py-3 rounded-lg form-select-themed"
-            >
-              <option value="1">1 天</option>
-              <option value="7">7 天</option>
-              <option value="30">30 天</option>
-            </select>
-            <small class="text-gray-500 mt-1 block"
-              >选择自动删除错误日志的天数。</small
-            >
-          </div>
-  
-          <!-- 自动删除请求日志 -->
-          <div class="mb-6">
-            <div class="flex items-center justify-between">
-              <label
-                for="AUTO_DELETE_REQUEST_LOGS_ENABLED"
-                class="font-semibold text-gray-700"
-                >是否开启自动删除请求日志</label
-              >
-              <div
-                class="relative inline-block w-10 mr-2 align-middle select-none transition duration-200 ease-in"
-              >
-                <input
-                  type="checkbox"
-                  name="AUTO_DELETE_REQUEST_LOGS_ENABLED"
-                  id="AUTO_DELETE_REQUEST_LOGS_ENABLED"
-                  class="toggle-checkbox absolute block w-6 h-6 rounded-full bg-white border-4 appearance-none cursor-pointer"
-                />
-                <label
-                  for="AUTO_DELETE_REQUEST_LOGS_ENABLED"
-                  class="toggle-label block overflow-hidden h-6 rounded-full bg-gray-300 cursor-pointer"
-                ></label>
-              </div>
-            </div>
-            <small class="text-gray-500 mt-1 block"
-              >开启后，将自动删除指定天数前的请求日志。</small
-            >
-          </div>
-  
-          <!-- 自动删除请求日志天数 -->
-          <div class="mb-6">
-            <label
-              for="AUTO_DELETE_REQUEST_LOGS_DAYS"
-              class="block font-semibold mb-2 text-gray-700"
-              >自动删除多少天前的请求日志</label
-            >
-            <select
-              id="AUTO_DELETE_REQUEST_LOGS_DAYS"
-              name="AUTO_DELETE_REQUEST_LOGS_DAYS"
-              class="w-full px-4 py-3 rounded-lg form-select-themed"
-            >
-              <option value="1">1 天</option>
-              <option value="7">7 天</option>
-              <option value="30">30 天</option>
-            </select>
-            <small class="text-gray-500 mt-1 block"
-              >选择自动删除请求日志的天数。</small
-            >
-          </div>
-        </div>
-  
-        <!-- Action Buttons -->
-        <div class="flex flex-col md:flex-row justify-center gap-4 mt-8 pt-4 pb-2">
-          <button
-            type="button"
-            id="saveBtn"
-            class="action-btn text-white px-8 py-3 rounded-xl font-semibold transition-all duration-300 hover:shadow-lg flex items-center justify-center gap-2"
-            style="background-color: #3b82f6 !important; color: #ffffff !important;"
-          >
-            <i class="fas fa-save"></i> 保存配置
-          </button>
-          <button
-            type="button"
-            id="resetBtn"
-            class="action-btn bg-gradient-to-r from-gray-600 to-gray-700 text-white px-8 py-3 rounded-xl font-semibold transition-all duration-300 hover:shadow-lg flex items-center justify-center gap-2"
-            style="background-color: #6b7280 !important; color: #ffffff !important;"
-          >
-            <i class="fas fa-undo"></i> 重置配置
-          </button>
-        </div>
-      </form>
-    </div>
+          <small class="text-gray-500 mt-1 block"
+            >开启后，将自动删除指定天数前的请求日志。</small
+          >
+        </div>
+
+        <!-- 自动删除请求日志天数 -->
+        <div class="mb-6">
+          <label
+            for="AUTO_DELETE_REQUEST_LOGS_DAYS"
+            class="block font-semibold mb-2 text-gray-700"
+            >自动删除多少天前的请求日志</label
+          >
+          <select
+            id="AUTO_DELETE_REQUEST_LOGS_DAYS"
+            name="AUTO_DELETE_REQUEST_LOGS_DAYS"
+            class="w-full px-4 py-3 rounded-lg form-select-themed"
+          >
+            <option value="1">1 天</option>
+            <option value="7">7 天</option>
+            <option value="30">30 天</option>
+          </select>
+          <small class="text-gray-500 mt-1 block"
+            >选择自动删除请求日志的天数。</small
+          >
+        </div>
+      </div>
+
+      <!-- Action Buttons -->
+      <div class="flex flex-col md:flex-row justify-center gap-4 mt-8 pt-4 pb-2">
+        <button
+          type="button"
+          id="saveBtn"
+          class="action-btn text-white px-8 py-3 rounded-xl font-semibold transition-all duration-300 hover:shadow-lg flex items-center justify-center gap-2"
+          style="background-color: #3b82f6 !important; color: #ffffff !important;"
+        >
+          <i class="fas fa-save"></i> 保存配置
+        </button>
+        <button
+          type="button"
+          id="resetBtn"
+          class="action-btn bg-gradient-to-r from-gray-600 to-gray-700 text-white px-8 py-3 rounded-xl font-semibold transition-all duration-300 hover:shadow-lg flex items-center justify-center gap-2"
+          style="background-color: #6b7280 !important; color: #ffffff !important;"
+        >
+          <i class="fas fa-undo"></i> 重置配置
+        </button>
+      </div>
+    </form>
   </div>
-  
-  <!-- Scroll buttons are now in base.html -->
-  <div class="scroll-buttons">
-    <button class="scroll-button" onclick="scrollToTop()" title="回到顶部">
-      <i class="fas fa-chevron-up"></i>
-    </button>
-    <button class="scroll-button" onclick="scrollToBottom()" title="滚动到底部">
-      <i class="fas fa-chevron-down"></i>
-    </button>
-  </div>
-  
-  <!-- Notification component is now in base.html -->
-  <div id="notification" class="notification"></div>
-  <!-- Footer is now in base.html -->
-  
-  <!-- API Key Add Modal -->
-  <div id="apiKeyModal" class="modal">
-    <div
-      class="w-full max-w-lg mx-auto rounded-2xl shadow-2xl overflow-hidden animate-fade-in"
-      style="
-        background-color: rgba(255, 255, 255, 0.98);
-        color: #374151;
-        border: 1px solid rgba(0, 0, 0, 0.12);
-      "
-    >
-      <div class="p-6">
-        <div class="flex justify-between items-center mb-4">
-          <h2 class="text-xl font-bold text-gray-800">批量添加 API 密钥</h2>
-          <button
-            id="closeApiKeyModalBtn"
-            class="text-gray-300 hover:text-gray-800 text-xl"
-          >
-            &times;
-          </button>
-        </div>
-        <p class="text-gray-300 mb-4">
-          每行粘贴一个或多个密钥，将自动提取有效密钥并去重。
-        </p>
-        <textarea
-          id="apiKeyBulkInput"
-          rows="10"
-          placeholder="在此处粘贴 API 密钥..."
-          class="w-full px-4 py-3 rounded-lg font-mono text-sm form-input-themed"
-        ></textarea>
-        <div class="flex justify-end gap-3 mt-6">
-          <button
-            type="button"
-            id="confirmAddApiKeyBtn"
-            class="bg-violet-600 hover:bg-violet-700 text-white px-6 py-2 rounded-lg font-medium transition"
-          >
-            确认添加
-          </button>
-          <button
-            type="button"
-            id="cancelAddApiKeyBtn"
-            class="bg-gray-500 bg-opacity-50 hover:bg-opacity-70 text-gray-200 px-6 py-2 rounded-lg font-medium transition"
-          >
-            取消
-          </button>
-        </div>
+</div>
+
+<!-- Scroll buttons are now in base.html -->
+<div class="scroll-buttons">
+  <button class="scroll-button" onclick="scrollToTop()" title="回到顶部">
+    <i class="fas fa-chevron-up"></i>
+  </button>
+  <button class="scroll-button" onclick="scrollToBottom()" title="滚动到底部">
+    <i class="fas fa-chevron-down"></i>
+  </button>
+</div>
+
+<!-- Notification component is now in base.html -->
+<div id="notification" class="notification"></div>
+<!-- Footer is now in base.html -->
+
+<!-- API Key Add Modal -->
+<div id="apiKeyModal" class="modal">
+  <div
+    class="w-full max-w-lg mx-auto rounded-2xl shadow-2xl overflow-hidden animate-fade-in"
+    style="
+      background-color: rgba(255, 255, 255, 0.98);
+      color: #374151;
+      border: 1px solid rgba(0, 0, 0, 0.12);
+    "
+  >
+    <div class="p-6">
+      <div class="flex justify-between items-center mb-4">
+        <h2 class="text-xl font-bold text-gray-800">批量添加 API 密钥</h2>
+        <button
+          id="closeApiKeyModalBtn"
+          class="text-gray-300 hover:text-gray-800 text-xl"
+        >
+          &times;
+        </button>
+      </div>
+      <p class="text-gray-300 mb-4">
+        每行粘贴一个或多个密钥，将自动提取有效密钥并去重。
+      </p>
+      <textarea
+        id="apiKeyBulkInput"
+        rows="10"
+        placeholder="在此处粘贴 API 密钥..."
+        class="w-full px-4 py-3 rounded-lg font-mono text-sm form-input-themed"
+      ></textarea>
+      <div class="flex justify-end gap-3 mt-6">
+        <button
+          type="button"
+          id="confirmAddApiKeyBtn"
+          class="bg-violet-600 hover:bg-violet-700 text-white px-6 py-2 rounded-lg font-medium transition"
+        >
+          确认添加
+        </button>
+        <button
+          type="button"
+          id="cancelAddApiKeyBtn"
+          class="bg-gray-500 bg-opacity-50 hover:bg-opacity-70 text-gray-200 px-6 py-2 rounded-lg font-medium transition"
+        >
+          取消
+        </button>
       </div>
     </div>
   </div>
-  
-  <!-- Bulk Delete API Key Modal -->
-  <div id="bulkDeleteApiKeyModal" class="modal">
-    <div
-      class="w-full max-w-lg mx-auto rounded-2xl shadow-2xl overflow-hidden animate-fade-in"
-      style="
-        background-color: rgba(255, 255, 255, 0.98);
-        color: #374151;
-        border: 1px solid rgba(0, 0, 0, 0.12);
-      "
-    >
-      <div class="p-6">
-        <div class="flex justify-between items-center mb-4">
-          <h2 class="text-xl font-bold text-gray-800">批量删除 API 密钥</h2>
-          <button
-            id="closeBulkDeleteModalBtn"
-            class="text-gray-300 hover:text-gray-800 text-xl"
-          >
-            &times;
-          </button>
-        </div>
-        <p class="text-gray-300 mb-4">
-          每行粘贴一个或多个密钥，将自动提取有效密钥并从列表中删除。
-        </p>
-        <textarea
-          id="bulkDeleteApiKeyInput"
-          rows="10"
-          placeholder="在此处粘贴要删除的 API 密钥..."
-          class="w-full px-4 py-3 rounded-lg font-mono text-sm form-input-themed"
-        ></textarea>
-        <div class="flex justify-end gap-3 mt-6">
-          <button
-            type="button"
-            id="confirmBulkDeleteApiKeyBtn"
-            class="bg-red-600 hover:bg-red-700 text-white px-6 py-2 rounded-lg font-medium transition"
-          >
-            确认删除
-          </button>
-          <button
-            type="button"
-            id="cancelBulkDeleteApiKeyBtn"
-            class="bg-gray-500 bg-opacity-50 hover:bg-opacity-70 text-gray-200 px-6 py-2 rounded-lg font-medium transition"
-          >
-            取消
-          </button>
-        </div>
+</div>
+
+<!-- Bulk Delete API Key Modal -->
+<div id="bulkDeleteApiKeyModal" class="modal">
+  <div
+    class="w-full max-w-lg mx-auto rounded-2xl shadow-2xl overflow-hidden animate-fade-in"
+    style="
+      background-color: rgba(255, 255, 255, 0.98);
+      color: #374151;
+      border: 1px solid rgba(0, 0, 0, 0.12);
+    "
+  >
+    <div class="p-6">
+      <div class="flex justify-between items-center mb-4">
+        <h2 class="text-xl font-bold text-gray-800">批量删除 API 密钥</h2>
+        <button
+          id="closeBulkDeleteModalBtn"
+          class="text-gray-300 hover:text-gray-800 text-xl"
+        >
+          &times;
+        </button>
+      </div>
+      <p class="text-gray-300 mb-4">
+        每行粘贴一个或多个密钥，将自动提取有效密钥并从列表中删除。
+      </p>
+      <textarea
+        id="bulkDeleteApiKeyInput"
+        rows="10"
+        placeholder="在此处粘贴要删除的 API 密钥..."
+        class="w-full px-4 py-3 rounded-lg font-mono text-sm form-input-themed"
+      ></textarea>
+      <div class="flex justify-end gap-3 mt-6">
+        <button
+          type="button"
+          id="confirmBulkDeleteApiKeyBtn"
+          class="bg-red-600 hover:bg-red-700 text-white px-6 py-2 rounded-lg font-medium transition"
+        >
+          确认删除
+        </button>
+        <button
+          type="button"
+          id="cancelBulkDeleteApiKeyBtn"
+          class="bg-gray-500 bg-opacity-50 hover:bg-opacity-70 text-gray-200 px-6 py-2 rounded-lg font-medium transition"
+        >
+          取消
+        </button>
       </div>
     </div>
   </div>
-  
-  <!-- Proxy Add Modal -->
-  <div id="proxyModal" class="modal">
-    <div
-      class="w-full max-w-lg mx-auto rounded-2xl shadow-2xl overflow-hidden animate-fade-in"
-      style="
-        background-color: rgba(255, 255, 255, 0.98);
-        color: #374151;
-        border: 1px solid rgba(0, 0, 0, 0.12);
-      "
-    >
-      <div class="p-6">
-        <div class="flex justify-between items-center mb-4">
-          <h2 class="text-xl font-bold text-gray-800">批量添加代理服务器</h2>
-          <button
-            id="closeProxyModalBtn"
-            class="text-gray-300 hover:text-gray-800 text-xl"
-          >
-            &times;
-          </button>
-        </div>
-        <p class="text-gray-300 mb-4">
-          每行粘贴一个或多个代理地址，将自动提取有效地址并去重。
-        </p>
-        <textarea
-          id="proxyBulkInput"
-          rows="10"
-          placeholder="在此处粘贴代理地址 (例如 http://user:pass@host:port 或 socks5://host:port)..."
-          class="w-full px-4 py-3 rounded-lg font-mono text-sm form-input-themed"
-        ></textarea>
-        <div class="flex justify-end gap-3 mt-6">
-          <button
-            type="button"
-            id="confirmAddProxyBtn"
-            class="bg-violet-600 hover:bg-violet-700 text-white px-6 py-2 rounded-lg font-medium transition"
-          >
-            确认添加
-          </button>
-          <button
-            type="button"
-            id="cancelAddProxyBtn"
-            class="bg-gray-500 bg-opacity-50 hover:bg-opacity-70 text-gray-200 px-6 py-2 rounded-lg font-medium transition"
-          >
-            取消
-          </button>
-        </div>
+</div>
+
+<!-- Proxy Add Modal -->
+<div id="proxyModal" class="modal">
+  <div
+    class="w-full max-w-lg mx-auto rounded-2xl shadow-2xl overflow-hidden animate-fade-in"
+    style="
+      background-color: rgba(255, 255, 255, 0.98);
+      color: #374151;
+      border: 1px solid rgba(0, 0, 0, 0.12);
+    "
+  >
+    <div class="p-6">
+      <div class="flex justify-between items-center mb-4">
+        <h2 class="text-xl font-bold text-gray-800">批量添加代理服务器</h2>
+        <button
+          id="closeProxyModalBtn"
+          class="text-gray-300 hover:text-gray-800 text-xl"
+        >
+          &times;
+        </button>
+      </div>
+      <p class="text-gray-300 mb-4">
+        每行粘贴一个或多个代理地址，将自动提取有效地址并去重。
+      </p>
+      <textarea
+        id="proxyBulkInput"
+        rows="10"
+        placeholder="在此处粘贴代理地址 (例如 http://user:pass@host:port 或 socks5://host:port)..."
+        class="w-full px-4 py-3 rounded-lg font-mono text-sm form-input-themed"
+      ></textarea>
+      <div class="flex justify-end gap-3 mt-6">
+        <button
+          type="button"
+          id="confirmAddProxyBtn"
+          class="bg-violet-600 hover:bg-violet-700 text-white px-6 py-2 rounded-lg font-medium transition"
+        >
+          确认添加
+        </button>
+        <button
+          type="button"
+          id="cancelAddProxyBtn"
+          class="bg-gray-500 bg-opacity-50 hover:bg-opacity-70 text-gray-200 px-6 py-2 rounded-lg font-medium transition"
+        >
+          取消
+        </button>
       </div>
     </div>
   </div>
-  
-  <!-- Bulk Delete Proxy Modal -->
-  <div id="bulkDeleteProxyModal" class="modal">
-    <div
-      class="w-full max-w-lg mx-auto rounded-2xl shadow-2xl overflow-hidden animate-fade-in"
-      style="
-        background-color: rgba(255, 255, 255, 0.98);
-        color: #374151;
-        border: 1px solid rgba(0, 0, 0, 0.12);
-      "
-    >
-      <div class="p-6">
-        <div class="flex justify-between items-center mb-4">
-          <h2 class="text-xl font-bold text-gray-800">批量删除代理服务器</h2>
-          <button
-            id="closeBulkDeleteProxyModalBtn"
-            class="text-gray-300 hover:text-gray-800 text-xl"
-          >
-            &times;
-          </button>
-        </div>
-        <p class="text-gray-300 mb-4">
-          每行粘贴一个或多个代理地址，将自动提取有效地址并从列表中删除。
-        </p>
-        <textarea
-          id="bulkDeleteProxyInput"
-          rows="10"
-          placeholder="在此处粘贴要删除的代理地址..."
-          class="w-full px-4 py-3 rounded-lg font-mono text-sm form-input-themed"
-        ></textarea>
-        <div class="flex justify-end gap-3 mt-6">
-          <button
-            type="button"
-            id="confirmBulkDeleteProxyBtn"
-            class="bg-red-600 hover:bg-red-700 text-white px-6 py-2 rounded-lg font-medium transition"
-          >
-            确认删除
-          </button>
-          <button
-            type="button"
-            id="cancelBulkDeleteProxyBtn"
-            class="bg-gray-500 bg-opacity-50 hover:bg-opacity-70 text-gray-200 px-6 py-2 rounded-lg font-medium transition"
-          >
-            取消
-          </button>
-        </div>
+</div>
+
+<!-- Bulk Delete Proxy Modal -->
+<div id="bulkDeleteProxyModal" class="modal">
+  <div
+    class="w-full max-w-lg mx-auto rounded-2xl shadow-2xl overflow-hidden animate-fade-in"
+    style="
+      background-color: rgba(255, 255, 255, 0.98);
+      color: #374151;
+      border: 1px solid rgba(0, 0, 0, 0.12);
+    "
+  >
+    <div class="p-6">
+      <div class="flex justify-between items-center mb-4">
+        <h2 class="text-xl font-bold text-gray-800">批量删除代理服务器</h2>
+        <button
+          id="closeBulkDeleteProxyModalBtn"
+          class="text-gray-300 hover:text-gray-800 text-xl"
+        >
+          &times;
+        </button>
+      </div>
+      <p class="text-gray-300 mb-4">
+        每行粘贴一个或多个代理地址，将自动提取有效地址并从列表中删除。
+      </p>
+      <textarea
+        id="bulkDeleteProxyInput"
+        rows="10"
+        placeholder="在此处粘贴要删除的代理地址..."
+        class="w-full px-4 py-3 rounded-lg font-mono text-sm form-input-themed"
+      ></textarea>
+      <div class="flex justify-end gap-3 mt-6">
+        <button
+          type="button"
+          id="confirmBulkDeleteProxyBtn"
+          class="bg-red-600 hover:bg-red-700 text-white px-6 py-2 rounded-lg font-medium transition"
+        >
+          确认删除
+        </button>
+        <button
+          type="button"
+          id="cancelBulkDeleteProxyBtn"
+          class="bg-gray-500 bg-opacity-50 hover:bg-opacity-70 text-gray-200 px-6 py-2 rounded-lg font-medium transition"
+        >
+          取消
+        </button>
       </div>
     </div>
   </div>
-  
-  <!-- Reset Confirmation Modal -->
-  <div id="resetConfirmModal" class="modal">
-    <div
-      class="w-full max-w-md mx-auto rounded-2xl shadow-2xl overflow-hidden animate-fade-in"
-      style="
-        background-color: rgba(255, 255, 255, 0.98);
-        color: #374151;
-        border: 1px solid rgba(0, 0, 0, 0.12);
-      "
-    >
-      <div class="p-6">
-        <div class="flex justify-between items-center mb-4">
-          <h2 class="text-xl font-bold text-gray-800">确认重置配置</h2>
-          <button
-            id="closeResetModalBtn"
-            class="text-gray-300 hover:text-gray-800 text-xl"
-          >
-            &times;
-          </button>
-        </div>
-        <p class="text-gray-300 mb-6">
-          确定要重置所有配置吗？<br />这将恢复到默认值，此操作不可撤销。
-        </p>
-        <div class="flex justify-end gap-3">
-          <button
-            type="button"
-            id="confirmResetBtn"
-            class="bg-red-500 hover:bg-red-600 text-white px-6 py-2 rounded-lg font-medium transition"
-          >
-            确认重置
-          </button>
-          <button
-            type="button"
-            id="cancelResetBtn"
-            class="bg-violet-600 hover:bg-violet-700 text-white px-6 py-2 rounded-lg font-medium transition"
-          >
-            取消
-          </button>
-        </div>
+</div>
+
+<!-- Reset Confirmation Modal -->
+<div id="resetConfirmModal" class="modal">
+  <div
+    class="w-full max-w-md mx-auto rounded-2xl shadow-2xl overflow-hidden animate-fade-in"
+    style="
+      background-color: rgba(255, 255, 255, 0.98);
+      color: #374151;
+      border: 1px solid rgba(0, 0, 0, 0.12);
+    "
+  >
+    <div class="p-6">
+      <div class="flex justify-between items-center mb-4">
+        <h2 class="text-xl font-bold text-gray-800">确认重置配置</h2>
+        <button
+          id="closeResetModalBtn"
+          class="text-gray-300 hover:text-gray-800 text-xl"
+        >
+          &times;
+        </button>
+      </div>
+      <p class="text-gray-300 mb-6">
+        确定要重置所有配置吗？<br />这将恢复到默认值，此操作不可撤销。
+      </p>
+      <div class="flex justify-end gap-3">
+        <button
+          type="button"
+          id="confirmResetBtn"
+          class="bg-red-500 hover:bg-red-600 text-white px-6 py-2 rounded-lg font-medium transition"
+        >
+          确认重置
+        </button>
+        <button
+          type="button"
+          id="cancelResetBtn"
+          class="bg-violet-600 hover:bg-violet-700 text-white px-6 py-2 rounded-lg font-medium transition"
+        >
+          取消
+        </button>
       </div>
     </div>
   </div>
-   
-  <!-- Vertex API Key Add Modal -->
-  <div id="vertexApiKeyModal" class="modal">
-    <div
-      class="w-full max-w-lg mx-auto rounded-2xl shadow-2xl overflow-hidden animate-fade-in"
-      style="
-        background-color: rgba(255, 255, 255, 0.98);
-        color: #374151;
-        border: 1px solid rgba(0, 0, 0, 0.12);
-      "
-    >
-      <div class="p-6">
-        <div class="flex justify-between items-center mb-4">
-          <h2 class="text-xl font-bold text-gray-800">批量添加 Vertex API 密钥</h2>
-          <button
-            id="closeVertexApiKeyModalBtn"
-            class="text-gray-300 hover:text-gray-800 text-xl"
-          >
-            &times;
-          </button>
-        </div>
-        <p class="text-gray-300 mb-4">
-          每行粘贴一个或多个密钥，将自动提取有效密钥 (格式: AQ.开头，共53位) 并去重。
-        </p>
-        <textarea
-          id="vertexApiKeyBulkInput"
-          rows="10"
-          placeholder="在此处粘贴 Vertex API 密钥..."
-          class="w-full px-4 py-3 rounded-lg font-mono text-sm form-input-themed"
-        ></textarea>
-        <div class="flex justify-end gap-3 mt-6">
-          <button
-            type="button"
-            id="confirmAddVertexApiKeyBtn"
-            class="bg-violet-600 hover:bg-violet-700 text-white px-6 py-2 rounded-lg font-medium transition"
-          >
-            确认添加
-          </button>
-          <button
-            type="button"
-            id="cancelAddVertexApiKeyBtn"
-            class="bg-gray-500 bg-opacity-50 hover:bg-opacity-70 text-gray-200 px-6 py-2 rounded-lg font-medium transition"
-          >
-            取消
-          </button>
-        </div>
+</div>
+ 
+<!-- Vertex API Key Add Modal -->
+<div id="vertexApiKeyModal" class="modal">
+  <div
+    class="w-full max-w-lg mx-auto rounded-2xl shadow-2xl overflow-hidden animate-fade-in"
+    style="
+      background-color: rgba(255, 255, 255, 0.98);
+      color: #374151;
+      border: 1px solid rgba(0, 0, 0, 0.12);
+    "
+  >
+    <div class="p-6">
+      <div class="flex justify-between items-center mb-4">
+        <h2 class="text-xl font-bold text-gray-800">批量添加 Vertex API 密钥</h2>
+        <button
+          id="closeVertexApiKeyModalBtn"
+          class="text-gray-300 hover:text-gray-800 text-xl"
+        >
+          &times;
+        </button>
+      </div>
+      <p class="text-gray-300 mb-4">
+        每行粘贴一个或多个密钥，将自动提取有效密钥 (格式: AQ.开头，共53位) 并去重。
+      </p>
+      <textarea
+        id="vertexApiKeyBulkInput"
+        rows="10"
+        placeholder="在此处粘贴 Vertex API 密钥..."
+        class="w-full px-4 py-3 rounded-lg font-mono text-sm form-input-themed"
+      ></textarea>
+      <div class="flex justify-end gap-3 mt-6">
+        <button
+          type="button"
+          id="confirmAddVertexApiKeyBtn"
+          class="bg-violet-600 hover:bg-violet-700 text-white px-6 py-2 rounded-lg font-medium transition"
+        >
+          确认添加
+        </button>
+        <button
+          type="button"
+          id="cancelAddVertexApiKeyBtn"
+          class="bg-gray-500 bg-opacity-50 hover:bg-opacity-70 text-gray-200 px-6 py-2 rounded-lg font-medium transition"
+        >
+          取消
+        </button>
       </div>
     </div>
   </div>
-   
-  <!-- Bulk Delete Vertex API Key Modal -->
-  <div id="bulkDeleteVertexApiKeyModal" class="modal">
-    <div
-      class="w-full max-w-lg mx-auto rounded-2xl shadow-2xl overflow-hidden animate-fade-in"
-      style="
-        background-color: rgba(255, 255, 255, 0.98);
-        color: #374151;
-        border: 1px solid rgba(0, 0, 0, 0.12);
-      "
-    >
-      <div class="p-6">
-        <div class="flex justify-between items-center mb-4">
-          <h2 class="text-xl font-bold text-gray-800">批量删除 Vertex API 密钥</h2>
-          <button
-            id="closeBulkDeleteVertexModalBtn"
-            class="text-gray-300 hover:text-gray-800 text-xl"
-          >
-            &times;
-          </button>
-        </div>
-        <p class="text-gray-300 mb-4">
-          每行粘贴一个或多个密钥，将自动提取有效密钥并从列表中删除。
-        </p>
-        <textarea
-          id="bulkDeleteVertexApiKeyInput"
-          rows="10"
-          placeholder="在此处粘贴要删除的 Vertex API 密钥..."
-          class="w-full px-4 py-3 rounded-lg font-mono text-sm form-input-themed"
-        ></textarea>
-        <div class="flex justify-end gap-3 mt-6">
-          <button
-            type="button"
-            id="confirmBulkDeleteVertexApiKeyBtn"
-            class="bg-red-600 hover:bg-red-700 text-white px-6 py-2 rounded-lg font-medium transition"
-          >
-            确认删除
-          </button>
-          <button
-            type="button"
-            id="cancelBulkDeleteVertexApiKeyBtn"
-            class="bg-gray-500 bg-opacity-50 hover:bg-opacity-70 text-gray-200 px-6 py-2 rounded-lg font-medium transition"
-          >
-            取消
-          </button>
-        </div>
+</div>
+ 
+<!-- Bulk Delete Vertex API Key Modal -->
+<div id="bulkDeleteVertexApiKeyModal" class="modal">
+  <div
+    class="w-full max-w-lg mx-auto rounded-2xl shadow-2xl overflow-hidden animate-fade-in"
+    style="
+      background-color: rgba(255, 255, 255, 0.98);
+      color: #374151;
+      border: 1px solid rgba(0, 0, 0, 0.12);
+    "
+  >
+    <div class="p-6">
+      <div class="flex justify-between items-center mb-4">
+        <h2 class="text-xl font-bold text-gray-800">批量删除 Vertex API 密钥</h2>
+        <button
+          id="closeBulkDeleteVertexModalBtn"
+          class="text-gray-300 hover:text-gray-800 text-xl"
+        >
+          &times;
+        </button>
+      </div>
+      <p class="text-gray-300 mb-4">
+        每行粘贴一个或多个密钥，将自动提取有效密钥并从列表中删除。
+      </p>
+      <textarea
+        id="bulkDeleteVertexApiKeyInput"
+        rows="10"
+        placeholder="在此处粘贴要删除的 Vertex API 密钥..."
+        class="w-full px-4 py-3 rounded-lg font-mono text-sm form-input-themed"
+      ></textarea>
+      <div class="flex justify-end gap-3 mt-6">
+        <button
+          type="button"
+          id="confirmBulkDeleteVertexApiKeyBtn"
+          class="bg-red-600 hover:bg-red-700 text-white px-6 py-2 rounded-lg font-medium transition"
+        >
+          确认删除
+        </button>
+        <button
+          type="button"
+          id="cancelBulkDeleteVertexApiKeyBtn"
+          class="bg-gray-500 bg-opacity-50 hover:bg-opacity-70 text-gray-200 px-6 py-2 rounded-lg font-medium transition"
+        >
+          取消
+        </button>
       </div>
     </div>
   </div>
-   
-  <!-- Model Helper Modal -->
-  <div id="modelHelperModal" class="modal">
-    <div
-      class="w-full max-w-lg mx-auto rounded-2xl shadow-2xl overflow-hidden animate-fade-in"
-      style="
-        background-color: rgba(255, 255, 255, 0.98);
-        color: #374151;
-        border: 1px solid rgba(0, 0, 0, 0.12);
-      "
-    >
-      <div class="p-6">
-        <div class="flex justify-between items-center mb-4">
-          <h2 id="modelHelperTitle" class="text-xl font-bold text-gray-800">
-            选择模型
-          </h2>
-          <button
-            id="closeModelHelperModalBtn"
-            class="text-gray-300 hover:text-gray-800 text-xl"
-          >
-            &times;
-          </button>
-        </div>
-        <input
-          type="text"
-          id="modelHelperSearchInput"
-          placeholder="搜索模型..."
-          class="w-full px-4 py-3 mb-4 rounded-lg font-mono text-sm form-input-themed"
-        />
-        <div
-          id="modelHelperListContainer"
-          class="array-container"
-          style="max-height: 300px; overflow-y: auto"
-        >
-          <!-- Model items will be populated here -->
-          <p class="text-gray-400 text-sm italic">正在加载模型列表...</p>
-        </div>
-        <div class="flex justify-end gap-3 mt-6">
-          <button
-            type="button"
-            id="cancelModelHelperBtn"
-            class="bg-gray-500 bg-opacity-50 hover:bg-opacity-70 text-gray-200 px-6 py-2 rounded-lg font-medium transition"
-          >
-            关闭
-          </button>
-        </div>
+</div>
+ 
+<!-- Model Helper Modal -->
+<div id="modelHelperModal" class="modal">
+  <div
+    class="w-full max-w-lg mx-auto rounded-2xl shadow-2xl overflow-hidden animate-fade-in"
+    style="
+      background-color: rgba(255, 255, 255, 0.98);
+      color: #374151;
+      border: 1px solid rgba(0, 0, 0, 0.12);
+    "
+  >
+    <div class="p-6">
+      <div class="flex justify-between items-center mb-4">
+        <h2 id="modelHelperTitle" class="text-xl font-bold text-gray-800">
+          选择模型
+        </h2>
+        <button
+          id="closeModelHelperModalBtn"
+          class="text-gray-300 hover:text-gray-800 text-xl"
+        >
+          &times;
+        </button>
+      </div>
+      <input
+        type="text"
+        id="modelHelperSearchInput"
+        placeholder="搜索模型..."
+        class="w-full px-4 py-3 mb-4 rounded-lg font-mono text-sm form-input-themed"
+      />
+      <div
+        id="modelHelperListContainer"
+        class="array-container"
+        style="max-height: 300px; overflow-y: auto"
+      >
+        <!-- Model items will be populated here -->
+        <p class="text-gray-400 text-sm italic">正在加载模型列表...</p>
+      </div>
+      <div class="flex justify-end gap-3 mt-6">
+        <button
+          type="button"
+          id="cancelModelHelperBtn"
+          class="bg-gray-500 bg-opacity-50 hover:bg-opacity-70 text-gray-200 px-6 py-2 rounded-lg font-medium transition"
+        >
+          关闭
+        </button>
       </div>
     </div>
   </div>
-  
-  {% endblock %} {% block body_scripts %}
-  <script src="/static/js/config_editor.js"></script>
-  <!-- 增强下拉框样式和交互性 -->
-  <script>
-    document.addEventListener("DOMContentLoaded", function () {
-      // 增强所有下拉框的交互性
-      const selects = document.querySelectorAll(".form-select-themed");
-  
-      selects.forEach((select) => {
-        // 添加选择事件来应用选中效果
-        select.addEventListener("change", function () {
-          this.classList.add("selected");
-          // 设置微小的动画效果
-          this.style.transition = "all 0.2s ease";
-          this.style.transform = "scale(1.02)";
-          setTimeout(() => {
-            this.style.transform = "scale(1)";
-          }, 200);
-        });
-  
-        // 添加焦点事件
-        select.addEventListener("focus", function () {
-          this.style.boxShadow = "0 0 0 3px rgba(216, 180, 254, 0.5)";
-        });
-  
-        // 根据是否有选中值添加选中样式
-        if (select.value && select.value !== "") {
-          select.classList.add("selected");
+</div>
+
+{% endblock %} {% block body_scripts %}
+<script src="/static/js/config_editor.js"></script>
+<!-- 增强下拉框样式和交互性 -->
+<script>
+  document.addEventListener("DOMContentLoaded", function () {
+    // 增强所有下拉框的交互性
+    const selects = document.querySelectorAll(".form-select-themed");
+
+    selects.forEach((select) => {
+      // 添加选择事件来应用选中效果
+      select.addEventListener("change", function () {
+        this.classList.add("selected");
+        // 设置微小的动画效果
+        this.style.transition = "all 0.2s ease";
+        this.style.transform = "scale(1.02)";
+        setTimeout(() => {
+          this.style.transform = "scale(1)";
+        }, 200);
+      });
+
+      // 添加焦点事件
+      select.addEventListener("focus", function () {
+        this.style.boxShadow = "0 0 0 3px rgba(216, 180, 254, 0.5)";
+      });
+
+      // 根据是否有选中值添加选中样式
+      if (select.value && select.value !== "") {
+        select.classList.add("selected");
+      }
+    });
+
+    // 美化日志级别选择的显示 - 浅色主题版本
+    const logLevelSelect = document.getElementById("LOG_LEVEL");
+    if (logLevelSelect) {
+      // 给不同日志级别添加统一的浅色主题样式
+      const updateLogLevelStyle = () => {
+        const value = logLevelSelect.value;
+
+        // 统一使用浅色主题样式，通过轻微的边框变化来区分级别
+        switch (value) {
+          case "DEBUG":
+            logLevelSelect.style.borderColor = "#3b82f6"; // blue-500 主题色
+            logLevelSelect.style.color = "#374151"; // gray-700 深灰文字
+            break;
+          case "INFO":
+            logLevelSelect.style.borderColor = "#3b82f6"; // blue-500 主题色
+            logLevelSelect.style.color = "#374151"; // gray-700 深灰文字
+            break;
+          case "WARNING":
+            logLevelSelect.style.borderColor = "#6b7280"; // gray-500 中性灰
+            logLevelSelect.style.color = "#374151"; // gray-700 深灰文字
+            break;
+          case "ERROR":
+            logLevelSelect.style.borderColor = "#6b7280"; // gray-500 中性灰
+            logLevelSelect.style.color = "#374151"; // gray-700 深灰文字
+            break;
+          case "CRITICAL":
+            logLevelSelect.style.borderColor = "#4b5563"; // gray-600 稍深灰
+            logLevelSelect.style.color = "#374151"; // gray-700 深灰文字
+            break;
+          default:
+            logLevelSelect.style.borderColor = "rgba(0, 0, 0, 0.12)"; // 默认边框
+            logLevelSelect.style.color = "#374151"; // gray-700 深灰文字
+        }
+      };
+
+      // 初始化和变更时更新样式
+      updateLogLevelStyle();
+      logLevelSelect.addEventListener("change", updateLogLevelStyle);
+    }
+
+    // 增强预算映射项交互
+    const budgetInputs = document.querySelectorAll(".map-value-input");
+    budgetInputs.forEach((input) => {
+      // 添加焦点和悬停效果
+      input.addEventListener("focus", function () {
+        const parentItem = this.closest(".map-item");
+        if (parentItem) {
+          parentItem.style.backgroundColor = "rgba(243, 244, 246, 1)"; /* gray-100 */
+          parentItem.style.borderColor = "rgba(59, 130, 246, 0.5)"; /* blue-500 */
         }
       });
-<<<<<<< HEAD
-  
-      // 美化日志级别选择的显示 - 浅色主题版本
-      const logLevelSelect = document.getElementById("LOG_LEVEL");
-      if (logLevelSelect) {
-        // 给不同日志级别添加统一的浅色主题样式
-        const updateLogLevelStyle = () => {
-          const value = logLevelSelect.value;
-  
-          // 统一使用浅色主题样式，通过轻微的边框变化来区分级别
-          switch (value) {
-            case "DEBUG":
-              logLevelSelect.style.borderColor = "#3b82f6"; // blue-500 主题色
-              logLevelSelect.style.color = "#374151"; // gray-700 深灰文字
-              break;
-            case "INFO":
-              logLevelSelect.style.borderColor = "#3b82f6"; // blue-500 主题色
-              logLevelSelect.style.color = "#374151"; // gray-700 深灰文字
-              break;
-            case "WARNING":
-              logLevelSelect.style.borderColor = "#6b7280"; // gray-500 中性灰
-              logLevelSelect.style.color = "#374151"; // gray-700 深灰文字
-              break;
-            case "ERROR":
-              logLevelSelect.style.borderColor = "#6b7280"; // gray-500 中性灰
-              logLevelSelect.style.color = "#374151"; // gray-700 深灰文字
-              break;
-            case "CRITICAL":
-              logLevelSelect.style.borderColor = "#4b5563"; // gray-600 稍深灰
-              logLevelSelect.style.color = "#374151"; // gray-700 深灰文字
-              break;
-            default:
-              logLevelSelect.style.borderColor = "rgba(0, 0, 0, 0.12)"; // 默认边框
-              logLevelSelect.style.color = "#374151"; // gray-700 深灰文字
-          }
-        };
-  
-        // 初始化和变更时更新样式
-        updateLogLevelStyle();
-        logLevelSelect.addEventListener("change", updateLogLevelStyle);
-      }
-  
-      // 增强预算映射项交互
-      const budgetInputs = document.querySelectorAll(".map-value-input");
-      budgetInputs.forEach((input) => {
-        // 添加焦点和悬停效果
-        input.addEventListener("focus", function () {
-          const parentItem = this.closest(".map-item");
-          if (parentItem) {
-            parentItem.style.backgroundColor = "rgba(243, 244, 246, 1)"; /* gray-100 */
-            parentItem.style.borderColor = "rgba(59, 130, 246, 0.5)"; /* blue-500 */
-          }
-        });
-  
-        input.addEventListener("blur", function () {
-          const parentItem = this.closest(".map-item");
-          if (parentItem) {
-            parentItem.style.backgroundColor = "";
-            parentItem.style.borderColor = "";
-          }
-        });
-  
-        // 输入限制为正整数且不超过最大值
-        input.addEventListener("input", function () {
-          let val = this.value.replace(/[^0-9]/g, "");
-          if (val !== "") {
-            val = parseInt(val, 10);
-            if (val > 24576) val = 24576;
-          }
-          this.value = val;
-  
-          // 添加微小动画反馈
-          this.style.transform = "scale(1.05)";
-          setTimeout(() => {
-            this.style.transform = "scale(1)";
-          }, 150);
-        });
-=======
 
       input.addEventListener("blur", function () {
         const parentItem = this.closest(".map-item");
@@ -2433,9 +2374,8 @@
         setTimeout(() => {
           this.style.transform = "scale(1)";
         }, 150);
->>>>>>> c3b3d341
       });
     });
-  </script>
-  {% endblock %}
-  +  });
+</script>
+{% endblock %}